--- conflicted
+++ resolved
@@ -7,22 +7,6 @@
 //! request payload that Codex would send to the model and assert that the
 //! model-visible history matches the expected sequence of messages.
 
-<<<<<<< HEAD
-use super::compact::{FIRST_REPLY, SUMMARY_TEXT};
-use codex_core::{
-    CodexAuth, CodexConversation, ConversationManager, ModelProviderInfo, NewConversation,
-    built_in_model_providers,
-    codex::compact::SUMMARIZATION_PROMPT,
-    config::Config,
-    protocol::{ConversationPathResponseEvent, EventMsg, InputItem, Op},
-    spawn::CODEX_SANDBOX_NETWORK_DISABLED_ENV_VAR,
-};
-use core_test_support::{
-    load_default_config_for_test,
-    responses::{ev_assistant_message, ev_completed, mount_sse_once, sse},
-    wait_for_event,
-};
-=======
 use super::compact::FIRST_REPLY;
 use super::compact::SUMMARY_TEXT;
 use codex_core::CodexAuth;
@@ -45,9 +29,9 @@
 use core_test_support::responses::mount_sse_once_match;
 use core_test_support::responses::sse;
 use core_test_support::wait_for_event;
->>>>>>> a95605a8
 use pretty_assertions::assert_eq;
-use serde_json::{Value, json};
+use serde_json::Value;
+use serde_json::json;
 use std::sync::Arc;
 use tempfile::TempDir;
 use wiremock::MockServer;
