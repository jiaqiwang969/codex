<<<<<<< HEAD
use codex_core::{
    CodexAuth, ContentItem, ConversationManager, LocalShellAction, LocalShellExecAction,
    LocalShellStatus, ModelClient, ModelProviderInfo, NewConversation, Prompt,
    ReasoningItemContent, ResponseEvent, ResponseItem, WireApi, built_in_model_providers,
    protocol::{EventMsg, InputItem, Op},
};
use codex_protocol::{
    mcp_protocol::ConversationId,
    models::{ReasoningItemReasoningSummary, WebSearchAction},
};
use core_test_support::{
    load_default_config_for_test, load_sse_fixture_with_id, responses, skip_if_no_network,
    test_codex::test_codex, wait_for_event,
};
=======
use codex_app_server_protocol::AuthMode;
use codex_core::CodexAuth;
use codex_core::ContentItem;
use codex_core::ConversationManager;
use codex_core::LocalShellAction;
use codex_core::LocalShellExecAction;
use codex_core::LocalShellStatus;
use codex_core::ModelClient;
use codex_core::ModelProviderInfo;
use codex_core::NewConversation;
use codex_core::Prompt;
use codex_core::ReasoningItemContent;
use codex_core::ResponseEvent;
use codex_core::ResponseItem;
use codex_core::WireApi;
use codex_core::built_in_model_providers;
use codex_core::protocol::EventMsg;
use codex_core::protocol::InputItem;
use codex_core::protocol::Op;
use codex_core::protocol::SessionSource;
use codex_otel::otel_event_manager::OtelEventManager;
use codex_protocol::ConversationId;
use codex_protocol::models::ReasoningItemReasoningSummary;
use codex_protocol::models::WebSearchAction;
use core_test_support::load_default_config_for_test;
use core_test_support::load_sse_fixture_with_id;
use core_test_support::responses;
use core_test_support::skip_if_no_network;
use core_test_support::test_codex::test_codex;
use core_test_support::wait_for_event;
>>>>>>> a95605a8
use futures::StreamExt;
use serde_json::json;
use std::{io::Write, sync::Arc};
use tempfile::TempDir;
use uuid::Uuid;
use wiremock::{
    Mock, MockServer, ResponseTemplate,
    matchers::{header_regex, method, path, query_param},
};

/// Build minimal SSE stream with completed marker using the JSON fixture.
fn sse_completed(id: &str) -> String {
    load_sse_fixture_with_id("tests/fixtures/completed_template.json", id)
}

#[expect(clippy::unwrap_used)]
fn assert_message_role(request_body: &serde_json::Value, role: &str) {
    assert_eq!(request_body["role"].as_str().unwrap(), role);
}

#[expect(clippy::expect_used)]
fn assert_message_starts_with(request_body: &serde_json::Value, text: &str) {
    let content = request_body["content"][0]["text"]
        .as_str()
        .expect("invalid message content");

    assert!(
        content.starts_with(text),
        "expected message content '{content}' to start with '{text}'"
    );
}

#[expect(clippy::expect_used)]
fn assert_message_ends_with(request_body: &serde_json::Value, text: &str) {
    let content = request_body["content"][0]["text"]
        .as_str()
        .expect("invalid message content");

    assert!(
        content.ends_with(text),
        "expected message content '{content}' to end with '{text}'"
    );
}

/// Writes an `auth.json` into the provided `codex_home` with the specified parameters.
/// Returns the fake JWT string written to `tokens.id_token`.
#[expect(clippy::unwrap_used)]
fn write_auth_json(
    codex_home: &TempDir,
    openai_api_key: Option<&str>,
    chatgpt_plan_type: &str,
    access_token: &str,
    account_id: Option<&str>,
) -> String {
    use base64::Engine as _;

    let header = json!({ "alg": "none", "typ": "JWT" });
    let payload = json!({
        "email": "user@example.com",
        "https://api.openai.com/auth": {
            "chatgpt_plan_type": chatgpt_plan_type,
            "chatgpt_account_id": account_id.unwrap_or("acc-123")
        }
    });

    let b64 = |b: &[u8]| base64::engine::general_purpose::URL_SAFE_NO_PAD.encode(b);
    let header_b64 = b64(&serde_json::to_vec(&header).unwrap());
    let payload_b64 = b64(&serde_json::to_vec(&payload).unwrap());
    let signature_b64 = b64(b"sig");
    let fake_jwt = format!("{header_b64}.{payload_b64}.{signature_b64}");

    let mut tokens = json!({
        "id_token": fake_jwt,
        "access_token": access_token,
        "refresh_token": "refresh-test",
    });
    if let Some(acc) = account_id {
        tokens["account_id"] = json!(acc);
    }

    let auth_json = json!({
        "OPENAI_API_KEY": openai_api_key,
        "tokens": tokens,
        // RFC3339 datetime; value doesn't matter for these tests
        "last_refresh": chrono::Utc::now(),
    });

    std::fs::write(
        codex_home.path().join("auth.json"),
        serde_json::to_string_pretty(&auth_json).unwrap(),
    )
    .unwrap();

    fake_jwt
}

#[tokio::test(flavor = "multi_thread", worker_threads = 2)]
async fn resume_includes_initial_messages_and_sends_prior_items() {
    skip_if_no_network!();

    // Create a fake rollout session file with prior user + system + assistant messages.
    let tmpdir = TempDir::new().unwrap();
    let session_path = tmpdir.path().join("resume-session.jsonl");
    let mut f = std::fs::File::create(&session_path).unwrap();
    let convo_id = Uuid::new_v4();
    writeln!(
        f,
        "{}",
        json!({
            "timestamp": "2024-01-01T00:00:00.000Z",
            "type": "session_meta",
            "payload": {
                "id": convo_id,
                "timestamp": "2024-01-01T00:00:00Z",
                "instructions": "be nice",
                "cwd": ".",
                "originator": "test_originator",
                "cli_version": "test_version"
            }
        })
    )
    .unwrap();

    // Prior item: user message (should be delivered)
    let prior_user = codex_protocol::models::ResponseItem::Message {
        id: None,
        role: "user".to_string(),
        content: vec![codex_protocol::models::ContentItem::InputText {
            text: "resumed user message".to_string(),
        }],
    };
    let prior_user_json = serde_json::to_value(&prior_user).unwrap();
    writeln!(
        f,
        "{}",
        json!({
            "timestamp": "2024-01-01T00:00:01.000Z",
            "type": "response_item",
            "payload": prior_user_json
        })
    )
    .unwrap();

    // Prior item: system message (excluded from API history)
    let prior_system = codex_protocol::models::ResponseItem::Message {
        id: None,
        role: "system".to_string(),
        content: vec![codex_protocol::models::ContentItem::OutputText {
            text: "resumed system instruction".to_string(),
        }],
    };
    let prior_system_json = serde_json::to_value(&prior_system).unwrap();
    writeln!(
        f,
        "{}",
        json!({
            "timestamp": "2024-01-01T00:00:02.000Z",
            "type": "response_item",
            "payload": prior_system_json
        })
    )
    .unwrap();

    // Prior item: assistant message
    let prior_item = codex_protocol::models::ResponseItem::Message {
        id: None,
        role: "assistant".to_string(),
        content: vec![codex_protocol::models::ContentItem::OutputText {
            text: "resumed assistant message".to_string(),
        }],
    };
    let prior_item_json = serde_json::to_value(&prior_item).unwrap();
    writeln!(
        f,
        "{}",
        json!({
            "timestamp": "2024-01-01T00:00:03.000Z",
            "type": "response_item",
            "payload": prior_item_json
        })
    )
    .unwrap();
    drop(f);

    // Mock server that will receive the resumed request
    let server = MockServer::start().await;
    let first = ResponseTemplate::new(200)
        .insert_header("content-type", "text/event-stream")
        .set_body_raw(sse_completed("resp1"), "text/event-stream");
    Mock::given(method("POST"))
        .and(path("/v1/responses"))
        .respond_with(first)
        .expect(1)
        .mount(&server)
        .await;

    // Configure Codex to resume from our file
    let model_provider = ModelProviderInfo {
        base_url: Some(format!("{}/v1", server.uri())),
        ..built_in_model_providers()["openai"].clone()
    };
    let codex_home = TempDir::new().unwrap();
    let mut config = load_default_config_for_test(&codex_home);
    config.model_provider = model_provider;
    // Also configure user instructions to ensure they are NOT delivered on resume.
    config.user_instructions = Some("be nice".to_string());

    let conversation_manager =
        ConversationManager::with_auth(CodexAuth::from_api_key("Test API Key"));
    let auth_manager =
        codex_core::AuthManager::from_auth_for_testing(CodexAuth::from_api_key("Test API Key"));
    let NewConversation {
        conversation: codex,
        session_configured,
        ..
    } = conversation_manager
        .resume_conversation_from_rollout(config, session_path.clone(), auth_manager)
        .await
        .expect("resume conversation");

    // 1) Assert initial_messages only includes existing EventMsg entries; response items are not converted
    let initial_msgs = session_configured
        .initial_messages
        .clone()
        .expect("expected initial messages option for resumed session");
    let initial_json = serde_json::to_value(&initial_msgs).unwrap();
    let expected_initial_json = json!([]);
    assert_eq!(initial_json, expected_initial_json);

    // 2) Submit new input; the request body must include the prior item followed by the new user input.
    codex
        .submit(Op::UserInput {
            items: vec![InputItem::Text {
                text: "hello".into(),
            }],
        })
        .await
        .unwrap();
    wait_for_event(&codex, |ev| matches!(ev, EventMsg::TaskComplete(_))).await;

    let request = &server.received_requests().await.unwrap()[0];
    let request_body = request.body_json::<serde_json::Value>().unwrap();
    let expected_input = json!([
        {
            "type": "message",
            "role": "user",
            "content": [{ "type": "input_text", "text": "resumed user message" }]
        },
        {
            "type": "message",
            "role": "assistant",
            "content": [{ "type": "output_text", "text": "resumed assistant message" }]
        },
        {
            "type": "message",
            "role": "user",
            "content": [{ "type": "input_text", "text": "hello" }]
        }
    ]);
    assert_eq!(request_body["input"], expected_input);
}

#[tokio::test(flavor = "multi_thread", worker_threads = 2)]
async fn includes_conversation_id_and_model_headers_in_request() {
    skip_if_no_network!();

    // Mock server
    let server = MockServer::start().await;

    // First request – must NOT include `previous_response_id`.
    let first = ResponseTemplate::new(200)
        .insert_header("content-type", "text/event-stream")
        .set_body_raw(sse_completed("resp1"), "text/event-stream");

    Mock::given(method("POST"))
        .and(path("/v1/responses"))
        .respond_with(first)
        .expect(1)
        .mount(&server)
        .await;

    let model_provider = ModelProviderInfo {
        base_url: Some(format!("{}/v1", server.uri())),
        ..built_in_model_providers()["openai"].clone()
    };

    // Init session
    let codex_home = TempDir::new().unwrap();
    let mut config = load_default_config_for_test(&codex_home);
    config.model_provider = model_provider;

    let conversation_manager =
        ConversationManager::with_auth(CodexAuth::from_api_key("Test API Key"));
    let NewConversation {
        conversation: codex,
        conversation_id,
        session_configured: _,
    } = conversation_manager
        .new_conversation(config)
        .await
        .expect("create new conversation");

    codex
        .submit(Op::UserInput {
            items: vec![InputItem::Text {
                text: "hello".into(),
            }],
        })
        .await
        .unwrap();

    wait_for_event(&codex, |ev| matches!(ev, EventMsg::TaskComplete(_))).await;

    // get request from the server
    let request = &server.received_requests().await.unwrap()[0];
    let request_conversation_id = request.headers.get("conversation_id").unwrap();
    let request_authorization = request.headers.get("authorization").unwrap();
    let request_originator = request.headers.get("originator").unwrap();

    assert_eq!(
        request_conversation_id.to_str().unwrap(),
        conversation_id.to_string()
    );
    assert_eq!(request_originator.to_str().unwrap(), "codex_cli_rs");
    assert_eq!(
        request_authorization.to_str().unwrap(),
        "Bearer Test API Key"
    );
}

#[tokio::test(flavor = "multi_thread", worker_threads = 2)]
async fn includes_base_instructions_override_in_request() {
    skip_if_no_network!();
    // Mock server
    let server = MockServer::start().await;

    // First request – must NOT include `previous_response_id`.
    let first = ResponseTemplate::new(200)
        .insert_header("content-type", "text/event-stream")
        .set_body_raw(sse_completed("resp1"), "text/event-stream");

    Mock::given(method("POST"))
        .and(path("/v1/responses"))
        .respond_with(first)
        .expect(1)
        .mount(&server)
        .await;

    let model_provider = ModelProviderInfo {
        base_url: Some(format!("{}/v1", server.uri())),
        ..built_in_model_providers()["openai"].clone()
    };
    let codex_home = TempDir::new().unwrap();
    let mut config = load_default_config_for_test(&codex_home);

    config.base_instructions = Some("test instructions".to_string());
    config.model_provider = model_provider;

    let conversation_manager =
        ConversationManager::with_auth(CodexAuth::from_api_key("Test API Key"));
    let codex = conversation_manager
        .new_conversation(config)
        .await
        .expect("create new conversation")
        .conversation;

    codex
        .submit(Op::UserInput {
            items: vec![InputItem::Text {
                text: "hello".into(),
            }],
        })
        .await
        .unwrap();

    wait_for_event(&codex, |ev| matches!(ev, EventMsg::TaskComplete(_))).await;

    let request = &server.received_requests().await.unwrap()[0];
    let request_body = request.body_json::<serde_json::Value>().unwrap();

    assert!(
        request_body["instructions"]
            .as_str()
            .unwrap()
            .contains("test instructions")
    );
}

#[tokio::test(flavor = "multi_thread", worker_threads = 2)]
async fn chatgpt_auth_sends_correct_request() {
    skip_if_no_network!();

    // Mock server
    let server = MockServer::start().await;

    // First request – must NOT include `previous_response_id`.
    let first = ResponseTemplate::new(200)
        .insert_header("content-type", "text/event-stream")
        .set_body_raw(sse_completed("resp1"), "text/event-stream");

    Mock::given(method("POST"))
        .and(path("/api/codex/responses"))
        .respond_with(first)
        .expect(1)
        .mount(&server)
        .await;

    let model_provider = ModelProviderInfo {
        base_url: Some(format!("{}/api/codex", server.uri())),
        ..built_in_model_providers()["openai"].clone()
    };

    // Init session
    let codex_home = TempDir::new().unwrap();
    let mut config = load_default_config_for_test(&codex_home);
    config.model_provider = model_provider;
    let conversation_manager = ConversationManager::with_auth(create_dummy_codex_auth());
    let NewConversation {
        conversation: codex,
        conversation_id,
        session_configured: _,
    } = conversation_manager
        .new_conversation(config)
        .await
        .expect("create new conversation");

    codex
        .submit(Op::UserInput {
            items: vec![InputItem::Text {
                text: "hello".into(),
            }],
        })
        .await
        .unwrap();

    wait_for_event(&codex, |ev| matches!(ev, EventMsg::TaskComplete(_))).await;

    // get request from the server
    let request = &server.received_requests().await.unwrap()[0];
    let request_conversation_id = request.headers.get("conversation_id").unwrap();
    let request_authorization = request.headers.get("authorization").unwrap();
    let request_originator = request.headers.get("originator").unwrap();
    let request_chatgpt_account_id = request.headers.get("chatgpt-account-id").unwrap();
    let request_body = request.body_json::<serde_json::Value>().unwrap();

    assert_eq!(
        request_conversation_id.to_str().unwrap(),
        conversation_id.to_string()
    );
    assert_eq!(request_originator.to_str().unwrap(), "codex_cli_rs");
    assert_eq!(
        request_authorization.to_str().unwrap(),
        "Bearer Access Token"
    );
    assert_eq!(request_chatgpt_account_id.to_str().unwrap(), "account_id");
    assert!(request_body["stream"].as_bool().unwrap());
    assert_eq!(
        request_body["include"][0].as_str().unwrap(),
        "reasoning.encrypted_content"
    );
}

#[tokio::test(flavor = "multi_thread", worker_threads = 2)]
async fn prefers_apikey_when_config_prefers_apikey_even_with_chatgpt_tokens() {
    skip_if_no_network!();

    // Mock server
    let server = MockServer::start().await;

    let first = ResponseTemplate::new(200)
        .insert_header("content-type", "text/event-stream")
        .set_body_raw(sse_completed("resp1"), "text/event-stream");

    // Expect API key header, no ChatGPT account header required.
    Mock::given(method("POST"))
        .and(path("/v1/responses"))
        .and(header_regex("Authorization", r"Bearer sk-test-key"))
        .respond_with(first)
        .expect(1)
        .mount(&server)
        .await;

    let model_provider = ModelProviderInfo {
        base_url: Some(format!("{}/v1", server.uri())),
        ..built_in_model_providers()["openai"].clone()
    };

    // Init session
    let codex_home = TempDir::new().unwrap();
    // Write auth.json that contains both API key and ChatGPT tokens for a plan that should prefer ChatGPT,
    // but config will force API key preference.
    let _jwt = write_auth_json(
        &codex_home,
        Some("sk-test-key"),
        "pro",
        "Access-123",
        Some("acc-123"),
    );

    let mut config = load_default_config_for_test(&codex_home);
    config.model_provider = model_provider;

    let auth_manager = match CodexAuth::from_codex_home(codex_home.path()) {
        Ok(Some(auth)) => codex_core::AuthManager::from_auth_for_testing(auth),
        Ok(None) => panic!("No CodexAuth found in codex_home"),
        Err(e) => panic!("Failed to load CodexAuth: {e}"),
    };
    let conversation_manager = ConversationManager::new(auth_manager, SessionSource::Exec);
    let NewConversation {
        conversation: codex,
        ..
    } = conversation_manager
        .new_conversation(config)
        .await
        .expect("create new conversation");

    codex
        .submit(Op::UserInput {
            items: vec![InputItem::Text {
                text: "hello".into(),
            }],
        })
        .await
        .unwrap();

    wait_for_event(&codex, |ev| matches!(ev, EventMsg::TaskComplete(_))).await;
}

#[tokio::test(flavor = "multi_thread", worker_threads = 2)]
async fn includes_user_instructions_message_in_request() {
    skip_if_no_network!();
    let server = MockServer::start().await;

    let first = ResponseTemplate::new(200)
        .insert_header("content-type", "text/event-stream")
        .set_body_raw(sse_completed("resp1"), "text/event-stream");

    Mock::given(method("POST"))
        .and(path("/v1/responses"))
        .respond_with(first)
        .expect(1)
        .mount(&server)
        .await;

    let model_provider = ModelProviderInfo {
        base_url: Some(format!("{}/v1", server.uri())),
        ..built_in_model_providers()["openai"].clone()
    };

    let codex_home = TempDir::new().unwrap();
    let mut config = load_default_config_for_test(&codex_home);
    config.model_provider = model_provider;
    config.user_instructions = Some("be nice".to_string());

    let conversation_manager =
        ConversationManager::with_auth(CodexAuth::from_api_key("Test API Key"));
    let codex = conversation_manager
        .new_conversation(config)
        .await
        .expect("create new conversation")
        .conversation;

    codex
        .submit(Op::UserInput {
            items: vec![InputItem::Text {
                text: "hello".into(),
            }],
        })
        .await
        .unwrap();

    wait_for_event(&codex, |ev| matches!(ev, EventMsg::TaskComplete(_))).await;

    let request = &server.received_requests().await.unwrap()[0];
    let request_body = request.body_json::<serde_json::Value>().unwrap();

    assert!(
        !request_body["instructions"]
            .as_str()
            .unwrap()
            .contains("be nice")
    );
    assert_message_role(&request_body["input"][0], "user");
    assert_message_starts_with(&request_body["input"][0], "<user_instructions>");
    assert_message_ends_with(&request_body["input"][0], "</user_instructions>");
    assert_message_role(&request_body["input"][1], "user");
    assert_message_starts_with(&request_body["input"][1], "<environment_context>");
    assert_message_ends_with(&request_body["input"][1], "</environment_context>");
}

#[tokio::test(flavor = "multi_thread", worker_threads = 2)]
async fn azure_responses_request_includes_store_and_reasoning_ids() {
    skip_if_no_network!();

    let server = MockServer::start().await;

    let sse_body = concat!(
        "data: {\"type\":\"response.created\",\"response\":{}}\n\n",
        "data: {\"type\":\"response.completed\",\"response\":{\"id\":\"resp_1\"}}\n\n",
    );

    let template = ResponseTemplate::new(200)
        .insert_header("content-type", "text/event-stream")
        .set_body_raw(sse_body, "text/event-stream");

    Mock::given(method("POST"))
        .and(path("/openai/responses"))
        .respond_with(template)
        .expect(1)
        .mount(&server)
        .await;

    let provider = ModelProviderInfo {
        name: "azure".into(),
        base_url: Some(format!("{}/openai", server.uri())),
        env_key: None,
        env_key_instructions: None,
        wire_api: WireApi::Responses,
        query_params: None,
        http_headers: None,
        env_http_headers: None,
        request_max_retries: Some(0),
        stream_max_retries: Some(0),
        stream_idle_timeout_ms: Some(5_000),
        requires_openai_auth: false,
    };

    let codex_home = TempDir::new().unwrap();
    let mut config = load_default_config_for_test(&codex_home);
    config.model_provider_id = provider.name.clone();
    config.model_provider = provider.clone();
    let effort = config.model_reasoning_effort;
    let summary = config.model_reasoning_summary;
    let config = Arc::new(config);

    let conversation_id = ConversationId::new();

    let otel_event_manager = OtelEventManager::new(
        conversation_id,
        config.model.as_str(),
        config.model_family.slug.as_str(),
        None,
        Some(AuthMode::ChatGPT),
        false,
        "test".to_string(),
    );

    let client = ModelClient::new(
        Arc::clone(&config),
        None,
        otel_event_manager,
        provider,
        effort,
        summary,
        conversation_id,
    );

    let mut prompt = Prompt::default();
    prompt.input.push(ResponseItem::Reasoning {
        id: "reasoning-id".into(),
        summary: vec![ReasoningItemReasoningSummary::SummaryText {
            text: "summary".into(),
        }],
        content: Some(vec![ReasoningItemContent::ReasoningText {
            text: "content".into(),
        }]),
        encrypted_content: None,
    });
    prompt.input.push(ResponseItem::Message {
        id: Some("message-id".into()),
        role: "assistant".into(),
        content: vec![ContentItem::OutputText {
            text: "message".into(),
        }],
    });
    prompt.input.push(ResponseItem::WebSearchCall {
        id: Some("web-search-id".into()),
        status: Some("completed".into()),
        action: WebSearchAction::Search {
            query: "weather".into(),
        },
    });
    prompt.input.push(ResponseItem::FunctionCall {
        id: Some("function-id".into()),
        name: "do_thing".into(),
        arguments: "{}".into(),
        call_id: "function-call-id".into(),
    });
    prompt.input.push(ResponseItem::LocalShellCall {
        id: Some("local-shell-id".into()),
        call_id: Some("local-shell-call-id".into()),
        status: LocalShellStatus::Completed,
        action: LocalShellAction::Exec(LocalShellExecAction {
            command: vec!["echo".into(), "hello".into()],
            timeout_ms: None,
            working_directory: None,
            env: None,
            user: None,
        }),
    });
    prompt.input.push(ResponseItem::CustomToolCall {
        id: Some("custom-tool-id".into()),
        status: Some("completed".into()),
        call_id: "custom-tool-call-id".into(),
        name: "custom_tool".into(),
        input: "{}".into(),
    });

    let mut stream = client
        .stream(&prompt)
        .await
        .expect("responses stream to start");

    while let Some(event) = stream.next().await {
        if let Ok(ResponseEvent::Completed { .. }) = event {
            break;
        }
    }

    let requests = server
        .received_requests()
        .await
        .expect("mock server collected requests");
    assert_eq!(requests.len(), 1, "expected a single request");
    let body: serde_json::Value = requests[0]
        .body_json()
        .expect("request body to be valid JSON");

    assert_eq!(body["store"], serde_json::Value::Bool(true));
    assert_eq!(body["stream"], serde_json::Value::Bool(true));
    assert_eq!(body["input"].as_array().map(Vec::len), Some(6));
    assert_eq!(body["input"][0]["id"].as_str(), Some("reasoning-id"));
    assert_eq!(body["input"][1]["id"].as_str(), Some("message-id"));
    assert_eq!(body["input"][2]["id"].as_str(), Some("web-search-id"));
    assert_eq!(body["input"][3]["id"].as_str(), Some("function-id"));
    assert_eq!(body["input"][4]["id"].as_str(), Some("local-shell-id"));
    assert_eq!(body["input"][5]["id"].as_str(), Some("custom-tool-id"));
}

#[tokio::test(flavor = "multi_thread", worker_threads = 2)]
async fn token_count_includes_rate_limits_snapshot() {
    skip_if_no_network!();
    let server = MockServer::start().await;

    let sse_body = responses::sse(vec![responses::ev_completed_with_tokens("resp_rate", 123)]);

    let response = ResponseTemplate::new(200)
        .insert_header("content-type", "text/event-stream")
        .insert_header("x-codex-primary-used-percent", "12.5")
        .insert_header("x-codex-secondary-used-percent", "40.0")
        .insert_header("x-codex-primary-window-minutes", "10")
        .insert_header("x-codex-secondary-window-minutes", "60")
        .insert_header("x-codex-primary-reset-after-seconds", "1800")
        .insert_header("x-codex-secondary-reset-after-seconds", "7200")
        .set_body_raw(sse_body, "text/event-stream");

    Mock::given(method("POST"))
        .and(path("/v1/responses"))
        .respond_with(response)
        .expect(1)
        .mount(&server)
        .await;

    let mut provider = built_in_model_providers()["openai"].clone();
    provider.base_url = Some(format!("{}/v1", server.uri()));

    let home = TempDir::new().unwrap();
    let mut config = load_default_config_for_test(&home);
    config.model_provider = provider;

    let conversation_manager = ConversationManager::with_auth(CodexAuth::from_api_key("test"));
    let codex = conversation_manager
        .new_conversation(config)
        .await
        .expect("create conversation")
        .conversation;

    codex
        .submit(Op::UserInput {
            items: vec![InputItem::Text {
                text: "hello".into(),
            }],
        })
        .await
        .unwrap();

    let first_token_event =
        wait_for_event(&codex, |msg| matches!(msg, EventMsg::TokenCount(_))).await;
    let rate_limit_only = match first_token_event {
        EventMsg::TokenCount(ev) => ev,
        _ => unreachable!(),
    };

    let rate_limit_json = serde_json::to_value(&rate_limit_only).unwrap();
    pretty_assertions::assert_eq!(
        rate_limit_json,
        json!({
            "info": null,
            "rate_limits": {
                "primary": {
                    "used_percent": 12.5,
                    "window_minutes": 10,
                    "resets_in_seconds": 1800
                },
                "secondary": {
                    "used_percent": 40.0,
                    "window_minutes": 60,
                    "resets_in_seconds": 7200
                }
            }
        })
    );

    let token_event = wait_for_event(
        &codex,
        |msg| matches!(msg, EventMsg::TokenCount(ev) if ev.info.is_some()),
    )
    .await;
    let final_payload = match token_event {
        EventMsg::TokenCount(ev) => ev,
        _ => unreachable!(),
    };
    // Assert full JSON for the final token count event (usage + rate limits)
    let final_json = serde_json::to_value(&final_payload).unwrap();
    pretty_assertions::assert_eq!(
        final_json,
        json!({
            "info": {
                "total_token_usage": {
                    "input_tokens": 123,
                    "cached_input_tokens": 0,
                    "output_tokens": 0,
                    "reasoning_output_tokens": 0,
                    "total_tokens": 123
                },
                "last_token_usage": {
                    "input_tokens": 123,
                    "cached_input_tokens": 0,
                    "output_tokens": 0,
                    "reasoning_output_tokens": 0,
                    "total_tokens": 123
                },
                // Default model is gpt-5-codex in tests → 272000 context window
                "model_context_window": 272000
            },
            "rate_limits": {
                "primary": {
                    "used_percent": 12.5,
                    "window_minutes": 10,
                    "resets_in_seconds": 1800
                },
                "secondary": {
                    "used_percent": 40.0,
                    "window_minutes": 60,
                    "resets_in_seconds": 7200
                }
            }
        })
    );
    let usage = final_payload
        .info
        .expect("token usage info should be recorded after completion");
    assert_eq!(usage.total_token_usage.total_tokens, 123);
    let final_snapshot = final_payload
        .rate_limits
        .expect("latest rate limit snapshot should be retained");
    assert_eq!(
        final_snapshot
            .primary
            .as_ref()
            .map(|window| window.used_percent),
        Some(12.5)
    );
    assert_eq!(
        final_snapshot
            .primary
            .as_ref()
            .and_then(|window| window.resets_in_seconds),
        Some(1800)
    );

    wait_for_event(&codex, |msg| matches!(msg, EventMsg::TaskComplete(_))).await;
}

#[tokio::test(flavor = "multi_thread", worker_threads = 2)]
async fn usage_limit_error_emits_rate_limit_event() -> anyhow::Result<()> {
    skip_if_no_network!(Ok(()));
    let server = MockServer::start().await;

    let response = ResponseTemplate::new(429)
        .insert_header("x-codex-primary-used-percent", "100.0")
        .insert_header("x-codex-secondary-used-percent", "87.5")
        .insert_header("x-codex-primary-over-secondary-limit-percent", "95.0")
        .insert_header("x-codex-primary-window-minutes", "15")
        .insert_header("x-codex-secondary-window-minutes", "60")
        .set_body_json(json!({
            "error": {
                "type": "usage_limit_reached",
                "message": "limit reached",
                "resets_in_seconds": 42,
                "plan_type": "pro"
            }
        }));

    Mock::given(method("POST"))
        .and(path("/v1/responses"))
        .respond_with(response)
        .expect(1)
        .mount(&server)
        .await;

    let mut builder = test_codex();
    let codex_fixture = builder.build(&server).await?;
    let codex = codex_fixture.codex.clone();

    let expected_limits = json!({
        "primary": {
            "used_percent": 100.0,
            "window_minutes": 15,
            "resets_in_seconds": null
        },
        "secondary": {
            "used_percent": 87.5,
            "window_minutes": 60,
            "resets_in_seconds": null
        }
    });

    let submission_id = codex
        .submit(Op::UserInput {
            items: vec![InputItem::Text {
                text: "hello".into(),
            }],
        })
        .await
        .expect("submission should succeed while emitting usage limit error events");

    let token_event = wait_for_event(&codex, |msg| matches!(msg, EventMsg::TokenCount(_))).await;
    let EventMsg::TokenCount(event) = token_event else {
        unreachable!();
    };

    let event_json = serde_json::to_value(&event).expect("serialize token count event");
    pretty_assertions::assert_eq!(
        event_json,
        json!({
            "info": null,
            "rate_limits": expected_limits
        })
    );

    let error_event = wait_for_event(&codex, |msg| matches!(msg, EventMsg::Error(_))).await;
    let EventMsg::Error(error_event) = error_event else {
        unreachable!();
    };
    assert!(
        error_event.message.to_lowercase().contains("usage limit"),
        "unexpected error message for submission {submission_id}: {}",
        error_event.message
    );

    Ok(())
}

#[tokio::test(flavor = "multi_thread", worker_threads = 2)]
async fn azure_overrides_assign_properties_used_for_responses_url() {
    skip_if_no_network!();
    let existing_env_var_with_random_value = if cfg!(windows) { "USERNAME" } else { "USER" };

    // Mock server
    let server = MockServer::start().await;

    // First request – must NOT include `previous_response_id`.
    let first = ResponseTemplate::new(200)
        .insert_header("content-type", "text/event-stream")
        .set_body_raw(sse_completed("resp1"), "text/event-stream");

    // Expect POST to /openai/responses with api-version query param
    Mock::given(method("POST"))
        .and(path("/openai/responses"))
        .and(query_param("api-version", "2025-04-01-preview"))
        .and(header_regex("Custom-Header", "Value"))
        .and(header_regex(
            "Authorization",
            format!(
                "Bearer {}",
                std::env::var(existing_env_var_with_random_value).unwrap()
            )
            .as_str(),
        ))
        .respond_with(first)
        .expect(1)
        .mount(&server)
        .await;

    let provider = ModelProviderInfo {
        name: "custom".to_string(),
        base_url: Some(format!("{}/openai", server.uri())),
        // Reuse the existing environment variable to avoid using unsafe code
        env_key: Some(existing_env_var_with_random_value.to_string()),
        query_params: Some(std::collections::HashMap::from([(
            "api-version".to_string(),
            "2025-04-01-preview".to_string(),
        )])),
        env_key_instructions: None,
        wire_api: WireApi::Responses,
        http_headers: Some(std::collections::HashMap::from([(
            "Custom-Header".to_string(),
            "Value".to_string(),
        )])),
        env_http_headers: None,
        request_max_retries: None,
        stream_max_retries: None,
        stream_idle_timeout_ms: None,
        requires_openai_auth: false,
    };

    // Init session
    let codex_home = TempDir::new().unwrap();
    let mut config = load_default_config_for_test(&codex_home);
    config.model_provider = provider;

    let conversation_manager = ConversationManager::with_auth(create_dummy_codex_auth());
    let codex = conversation_manager
        .new_conversation(config)
        .await
        .expect("create new conversation")
        .conversation;

    codex
        .submit(Op::UserInput {
            items: vec![InputItem::Text {
                text: "hello".into(),
            }],
        })
        .await
        .unwrap();

    wait_for_event(&codex, |ev| matches!(ev, EventMsg::TaskComplete(_))).await;
}

#[tokio::test(flavor = "multi_thread", worker_threads = 2)]
async fn env_var_overrides_loaded_auth() {
    skip_if_no_network!();
    let existing_env_var_with_random_value = if cfg!(windows) { "USERNAME" } else { "USER" };

    // Mock server
    let server = MockServer::start().await;

    // First request – must NOT include `previous_response_id`.
    let first = ResponseTemplate::new(200)
        .insert_header("content-type", "text/event-stream")
        .set_body_raw(sse_completed("resp1"), "text/event-stream");

    // Expect POST to /openai/responses with api-version query param
    Mock::given(method("POST"))
        .and(path("/openai/responses"))
        .and(query_param("api-version", "2025-04-01-preview"))
        .and(header_regex("Custom-Header", "Value"))
        .and(header_regex(
            "Authorization",
            format!(
                "Bearer {}",
                std::env::var(existing_env_var_with_random_value).unwrap()
            )
            .as_str(),
        ))
        .respond_with(first)
        .expect(1)
        .mount(&server)
        .await;

    let provider = ModelProviderInfo {
        name: "custom".to_string(),
        base_url: Some(format!("{}/openai", server.uri())),
        // Reuse the existing environment variable to avoid using unsafe code
        env_key: Some(existing_env_var_with_random_value.to_string()),
        query_params: Some(std::collections::HashMap::from([(
            "api-version".to_string(),
            "2025-04-01-preview".to_string(),
        )])),
        env_key_instructions: None,
        wire_api: WireApi::Responses,
        http_headers: Some(std::collections::HashMap::from([(
            "Custom-Header".to_string(),
            "Value".to_string(),
        )])),
        env_http_headers: None,
        request_max_retries: None,
        stream_max_retries: None,
        stream_idle_timeout_ms: None,
        requires_openai_auth: false,
    };

    // Init session
    let codex_home = TempDir::new().unwrap();
    let mut config = load_default_config_for_test(&codex_home);
    config.model_provider = provider;

    let conversation_manager = ConversationManager::with_auth(create_dummy_codex_auth());
    let codex = conversation_manager
        .new_conversation(config)
        .await
        .expect("create new conversation")
        .conversation;

    codex
        .submit(Op::UserInput {
            items: vec![InputItem::Text {
                text: "hello".into(),
            }],
        })
        .await
        .unwrap();

    wait_for_event(&codex, |ev| matches!(ev, EventMsg::TaskComplete(_))).await;
}

fn create_dummy_codex_auth() -> CodexAuth {
    CodexAuth::create_dummy_chatgpt_auth_for_testing()
}

/// Scenario:
/// - Turn 1: user sends U1; model streams deltas then a final assistant message A.
/// - Turn 2: user sends U2; model streams a delta then the same final assistant message A.
/// - Turn 3: user sends U3; model responds (same SSE again, not important).
///
/// We assert that the `input` sent on each turn contains the expected conversation history
#[tokio::test(flavor = "multi_thread", worker_threads = 2)]
async fn history_dedupes_streamed_and_final_messages_across_turns() {
    // Skip under Codex sandbox network restrictions (mirrors other tests).
    skip_if_no_network!();

    // Mock server that will receive three sequential requests and return the same SSE stream
    // each time: a few deltas, then a final assistant message, then completed.
    let server = MockServer::start().await;

    // Build a small SSE stream with deltas and a final assistant message.
    // We emit the same body for all 3 turns; ids vary but are unused by assertions.
    let sse_raw = r##"[
        {"type":"response.output_text.delta", "delta":"Hey "},
        {"type":"response.output_text.delta", "delta":"there"},
        {"type":"response.output_text.delta", "delta":"!\n"},
        {"type":"response.output_item.done", "item":{
            "type":"message", "role":"assistant",
            "content":[{"type":"output_text","text":"Hey there!\n"}]
        }},
        {"type":"response.completed", "response": {"id": "__ID__"}}
    ]"##;
    let sse1 = core_test_support::load_sse_fixture_with_id_from_str(sse_raw, "resp1");

    Mock::given(method("POST"))
        .and(path("/v1/responses"))
        .respond_with(
            ResponseTemplate::new(200)
                .insert_header("content-type", "text/event-stream")
                .set_body_raw(sse1.clone(), "text/event-stream"),
        )
        .expect(3) // respond identically to the three sequential turns
        .mount(&server)
        .await;

    // Configure provider to point to mock server (Responses API) and use API key auth.
    let model_provider = ModelProviderInfo {
        base_url: Some(format!("{}/v1", server.uri())),
        ..built_in_model_providers()["openai"].clone()
    };

    // Init session with isolated codex home.
    let codex_home = TempDir::new().unwrap();
    let mut config = load_default_config_for_test(&codex_home);
    config.model_provider = model_provider;

    let conversation_manager =
        ConversationManager::with_auth(CodexAuth::from_api_key("Test API Key"));
    let NewConversation {
        conversation: codex,
        ..
    } = conversation_manager
        .new_conversation(config)
        .await
        .expect("create new conversation");

    // Turn 1: user sends U1; wait for completion.
    codex
        .submit(Op::UserInput {
            items: vec![InputItem::Text { text: "U1".into() }],
        })
        .await
        .unwrap();
    wait_for_event(&codex, |ev| matches!(ev, EventMsg::TaskComplete(_))).await;

    // Turn 2: user sends U2; wait for completion.
    codex
        .submit(Op::UserInput {
            items: vec![InputItem::Text { text: "U2".into() }],
        })
        .await
        .unwrap();
    wait_for_event(&codex, |ev| matches!(ev, EventMsg::TaskComplete(_))).await;

    // Turn 3: user sends U3; wait for completion.
    codex
        .submit(Op::UserInput {
            items: vec![InputItem::Text { text: "U3".into() }],
        })
        .await
        .unwrap();
    wait_for_event(&codex, |ev| matches!(ev, EventMsg::TaskComplete(_))).await;

    // Inspect the three captured requests.
    let requests = server.received_requests().await.unwrap();
    assert_eq!(requests.len(), 3, "expected 3 requests (one per turn)");

    // Replace full-array compare with tail-only raw JSON compare using a single hard-coded value.
    let r3_tail_expected = json!([
        {
            "type": "message",
            "role": "user",
            "content": [{"type":"input_text","text":"U1"}]
        },
        {
            "type": "message",
            "role": "assistant",
            "content": [{"type":"output_text","text":"Hey there!\n"}]
        },
        {
            "type": "message",
            "role": "user",
            "content": [{"type":"input_text","text":"U2"}]
        },
        {
            "type": "message",
            "role": "assistant",
            "content": [{"type":"output_text","text":"Hey there!\n"}]
        },
        {
            "type": "message",
            "role": "user",
            "content": [{"type":"input_text","text":"U3"}]
        }
    ]);

    let r3_input_array = requests[2]
        .body_json::<serde_json::Value>()
        .unwrap()
        .get("input")
        .and_then(|v| v.as_array())
        .cloned()
        .expect("r3 missing input array");
    // skipping earlier context and developer messages
    let tail_len = r3_tail_expected.as_array().unwrap().len();
    let actual_tail = &r3_input_array[r3_input_array.len() - tail_len..];
    assert_eq!(
        serde_json::Value::Array(actual_tail.to_vec()),
        r3_tail_expected,
        "request 3 tail mismatch",
    );
}<|MERGE_RESOLUTION|>--- conflicted
+++ resolved
@@ -1,19 +1,3 @@
-<<<<<<< HEAD
-use codex_core::{
-    CodexAuth, ContentItem, ConversationManager, LocalShellAction, LocalShellExecAction,
-    LocalShellStatus, ModelClient, ModelProviderInfo, NewConversation, Prompt,
-    ReasoningItemContent, ResponseEvent, ResponseItem, WireApi, built_in_model_providers,
-    protocol::{EventMsg, InputItem, Op},
-};
-use codex_protocol::{
-    mcp_protocol::ConversationId,
-    models::{ReasoningItemReasoningSummary, WebSearchAction},
-};
-use core_test_support::{
-    load_default_config_for_test, load_sse_fixture_with_id, responses, skip_if_no_network,
-    test_codex::test_codex, wait_for_event,
-};
-=======
 use codex_app_server_protocol::AuthMode;
 use codex_core::CodexAuth;
 use codex_core::ContentItem;
@@ -44,16 +28,19 @@
 use core_test_support::skip_if_no_network;
 use core_test_support::test_codex::test_codex;
 use core_test_support::wait_for_event;
->>>>>>> a95605a8
 use futures::StreamExt;
 use serde_json::json;
-use std::{io::Write, sync::Arc};
+use std::io::Write;
+use std::sync::Arc;
 use tempfile::TempDir;
 use uuid::Uuid;
-use wiremock::{
-    Mock, MockServer, ResponseTemplate,
-    matchers::{header_regex, method, path, query_param},
-};
+use wiremock::Mock;
+use wiremock::MockServer;
+use wiremock::ResponseTemplate;
+use wiremock::matchers::header_regex;
+use wiremock::matchers::method;
+use wiremock::matchers::path;
+use wiremock::matchers::query_param;
 
 /// Build minimal SSE stream with completed marker using the JSON fixture.
 fn sse_completed(id: &str) -> String {
