#![allow(clippy::unwrap_used)]

use codex_core::CodexAuth;
use codex_core::ConversationManager;
use codex_core::ModelProviderInfo;
use codex_core::built_in_model_providers;
use codex_core::config::OPENAI_DEFAULT_MODEL;
use codex_core::features::Feature;
use codex_core::model_family::find_family_for_model;
use codex_core::protocol::AskForApproval;
use codex_core::protocol::EventMsg;
use codex_core::protocol::InputItem;
use codex_core::protocol::Op;
use codex_core::protocol::SandboxPolicy;
use codex_core::protocol_config_types::ReasoningEffort;
use codex_core::protocol_config_types::ReasoningSummary;
use codex_core::shell::Shell;
use codex_core::shell::default_user_shell;
use core_test_support::load_default_config_for_test;
use core_test_support::load_sse_fixture_with_id;
use core_test_support::skip_if_no_network;
use core_test_support::wait_for_event;
use std::collections::HashMap;
use tempfile::TempDir;
use wiremock::Mock;
use wiremock::MockServer;
use wiremock::ResponseTemplate;
use wiremock::matchers::method;
use wiremock::matchers::path;

fn text_user_input(text: String) -> serde_json::Value {
    serde_json::json!({
        "type": "message",
        "role": "user",
        "content": [ { "type": "input_text", "text": text } ]
    })
}

fn default_env_context_str(cwd: &str, shell: &Shell) -> String {
    format!(
        r#"<environment_context>
  <cwd>{}</cwd>
  <approval_policy>on-request</approval_policy>
  <sandbox_mode>read-only</sandbox_mode>
  <network_access>restricted</network_access>
{}</environment_context>"#,
        cwd,
        match shell.name() {
            Some(name) => format!("  <shell>{name}</shell>\n"),
            None => String::new(),
        }
    )
}

/// Build minimal SSE stream with completed marker using the JSON fixture.
fn sse_completed(id: &str) -> String {
    load_sse_fixture_with_id("tests/fixtures/completed_template.json", id)
}

fn assert_tool_names(body: &serde_json::Value, expected_names: &[&str]) {
    assert_eq!(
        body["tools"]
            .as_array()
            .unwrap()
            .iter()
            .map(|t| t["name"].as_str().unwrap().to_string())
            .collect::<Vec<_>>(),
        expected_names
    );
}

#[tokio::test(flavor = "multi_thread", worker_threads = 4)]
async fn codex_mini_latest_tools() {
    skip_if_no_network!();
    use pretty_assertions::assert_eq;

    let server = MockServer::start().await;

    let sse = sse_completed("resp");
    let template = ResponseTemplate::new(200)
        .insert_header("content-type", "text/event-stream")
        .set_body_raw(sse, "text/event-stream");

    // Expect two POSTs to /v1/responses
    Mock::given(method("POST"))
        .and(path("/v1/responses"))
        .respond_with(template)
        .expect(2)
        .mount(&server)
        .await;

    let model_provider = ModelProviderInfo {
        base_url: Some(format!("{}/v1", server.uri())),
        ..built_in_model_providers()["openai"].clone()
    };

    let cwd = TempDir::new().unwrap();
    let codex_home = TempDir::new().unwrap();
    let mut config = load_default_config_for_test(&codex_home);
    config.cwd = cwd.path().to_path_buf();
    config.model_provider = model_provider;
    config.user_instructions = Some("be consistent and helpful".to_string());
    config.features.disable(Feature::ApplyPatchFreeform);

    let conversation_manager =
        ConversationManager::with_auth(CodexAuth::from_api_key("Test API Key"));
    config.model = "codex-mini-latest".to_string();
    config.model_family = find_family_for_model("codex-mini-latest").unwrap();

    let codex = conversation_manager
        .new_conversation(config)
        .await
        .expect("create new conversation")
        .conversation;

    codex
        .submit(Op::UserInput {
            items: vec![InputItem::Text {
                text: "hello 1".into(),
            }],
        })
        .await
        .unwrap();
    wait_for_event(&codex, |ev| matches!(ev, EventMsg::TaskComplete(_))).await;

    codex
        .submit(Op::UserInput {
            items: vec![InputItem::Text {
                text: "hello 2".into(),
            }],
        })
        .await
        .unwrap();
    wait_for_event(&codex, |ev| matches!(ev, EventMsg::TaskComplete(_))).await;

    let requests = server.received_requests().await.unwrap();
    assert_eq!(requests.len(), 2, "expected two POST requests");

    let expected_instructions = [
        include_str!("../../prompt.md"),
        include_str!("../../../apply-patch/apply_patch_tool_instructions.md"),
    ]
    .join("\n");

    let body0 = requests[0].body_json::<serde_json::Value>().unwrap();
    assert_eq!(
        body0["instructions"],
        serde_json::json!(expected_instructions),
    );
    let body1 = requests[1].body_json::<serde_json::Value>().unwrap();
    assert_eq!(
        body1["instructions"],
        serde_json::json!(expected_instructions),
    );
}

#[tokio::test(flavor = "multi_thread", worker_threads = 4)]
async fn prompt_tools_are_consistent_across_requests() {
    skip_if_no_network!();
    use pretty_assertions::assert_eq;

    let server = MockServer::start().await;

    let sse = sse_completed("resp");
    let template = ResponseTemplate::new(200)
        .insert_header("content-type", "text/event-stream")
        .set_body_raw(sse, "text/event-stream");

    // Expect two POSTs to /v1/responses
    Mock::given(method("POST"))
        .and(path("/v1/responses"))
        .respond_with(template)
        .expect(2)
        .mount(&server)
        .await;

    let model_provider = ModelProviderInfo {
        base_url: Some(format!("{}/v1", server.uri())),
        ..built_in_model_providers()["openai"].clone()
    };

    let cwd = TempDir::new().unwrap();
    let codex_home = TempDir::new().unwrap();

    let mut config = load_default_config_for_test(&codex_home);
    config.cwd = cwd.path().to_path_buf();
    config.model_provider = model_provider;
    config.user_instructions = Some("be consistent and helpful".to_string());
<<<<<<< HEAD
    config.include_plan_tool = true;
    config.include_delegate_tool = false;
=======
    config.features.enable(Feature::PlanTool);
>>>>>>> 8fed0b53

    let conversation_manager =
        ConversationManager::with_auth(CodexAuth::from_api_key("Test API Key"));
    let base_instructions = config.model_family.base_instructions.clone();
    let codex = conversation_manager
        .new_conversation(config)
        .await
        .expect("create new conversation")
        .conversation;

    codex
        .submit(Op::UserInput {
            items: vec![InputItem::Text {
                text: "hello 1".into(),
            }],
        })
        .await
        .unwrap();
    wait_for_event(&codex, |ev| matches!(ev, EventMsg::TaskComplete(_))).await;

    codex
        .submit(Op::UserInput {
            items: vec![InputItem::Text {
                text: "hello 2".into(),
            }],
        })
        .await
        .unwrap();
    wait_for_event(&codex, |ev| matches!(ev, EventMsg::TaskComplete(_))).await;

    let requests = server.received_requests().await.unwrap();
    assert_eq!(requests.len(), 2, "expected two POST requests");

    // our internal implementation is responsible for keeping tools in sync
    // with the OpenAI schema, so we just verify the tool presence here
    let tools_by_model: HashMap<&'static str, Vec<&'static str>> = HashMap::from([
        ("gpt-5", vec!["shell", "update_plan", "view_image"]),
        (
            "gpt-5-codex",
            vec!["shell", "update_plan", "apply_patch", "view_image"],
        ),
    ]);
    let expected_tools_names = tools_by_model
        .get(OPENAI_DEFAULT_MODEL)
        .unwrap_or_else(|| panic!("expected tools to be defined for model {OPENAI_DEFAULT_MODEL}"))
        .as_slice();
    let body0 = requests[0].body_json::<serde_json::Value>().unwrap();

    let expected_instructions = if expected_tools_names.contains(&"apply_patch") {
        base_instructions
    } else {
        [
            base_instructions.clone(),
            include_str!("../../../apply-patch/apply_patch_tool_instructions.md").to_string(),
        ]
        .join("\n")
    };

    assert_eq!(
        body0["instructions"],
        serde_json::json!(expected_instructions),
    );
    assert_tool_names(&body0, expected_tools_names);

    let body1 = requests[1].body_json::<serde_json::Value>().unwrap();
    assert_eq!(
        body1["instructions"],
        serde_json::json!(expected_instructions),
    );
    assert_tool_names(&body1, expected_tools_names);
}

#[tokio::test(flavor = "multi_thread", worker_threads = 2)]
async fn prefixes_context_and_instructions_once_and_consistently_across_requests() {
    skip_if_no_network!();
    use pretty_assertions::assert_eq;

    let server = MockServer::start().await;

    let sse = sse_completed("resp");
    let template = ResponseTemplate::new(200)
        .insert_header("content-type", "text/event-stream")
        .set_body_raw(sse, "text/event-stream");

    // Expect two POSTs to /v1/responses
    Mock::given(method("POST"))
        .and(path("/v1/responses"))
        .respond_with(template)
        .expect(2)
        .mount(&server)
        .await;

    let model_provider = ModelProviderInfo {
        base_url: Some(format!("{}/v1", server.uri())),
        ..built_in_model_providers()["openai"].clone()
    };

    let cwd = TempDir::new().unwrap();
    let codex_home = TempDir::new().unwrap();
    let mut config = load_default_config_for_test(&codex_home);
    config.cwd = cwd.path().to_path_buf();
    config.model_provider = model_provider;
    config.user_instructions = Some("be consistent and helpful".to_string());

    let conversation_manager =
        ConversationManager::with_auth(CodexAuth::from_api_key("Test API Key"));
    let codex = conversation_manager
        .new_conversation(config)
        .await
        .expect("create new conversation")
        .conversation;

    codex
        .submit(Op::UserInput {
            items: vec![InputItem::Text {
                text: "hello 1".into(),
            }],
        })
        .await
        .unwrap();
    wait_for_event(&codex, |ev| matches!(ev, EventMsg::TaskComplete(_))).await;

    codex
        .submit(Op::UserInput {
            items: vec![InputItem::Text {
                text: "hello 2".into(),
            }],
        })
        .await
        .unwrap();
    wait_for_event(&codex, |ev| matches!(ev, EventMsg::TaskComplete(_))).await;

    let requests = server.received_requests().await.unwrap();
    assert_eq!(requests.len(), 2, "expected two POST requests");

    let shell = default_user_shell().await;

    let expected_env_text = format!(
        r#"<environment_context>
  <cwd>{}</cwd>
  <approval_policy>on-request</approval_policy>
  <sandbox_mode>read-only</sandbox_mode>
  <network_access>restricted</network_access>
{}</environment_context>"#,
        cwd.path().to_string_lossy(),
        match shell.name() {
            Some(name) => format!("  <shell>{name}</shell>\n"),
            None => String::new(),
        }
    );
    let expected_ui_text =
        "<user_instructions>\n\nbe consistent and helpful\n\n</user_instructions>";

    let expected_env_msg = serde_json::json!({
        "type": "message",
        "role": "user",
        "content": [ { "type": "input_text", "text": expected_env_text } ]
    });
    let expected_ui_msg = serde_json::json!({
        "type": "message",
        "role": "user",
        "content": [ { "type": "input_text", "text": expected_ui_text } ]
    });

    let expected_user_message_1 = serde_json::json!({
        "type": "message",
        "role": "user",
        "content": [ { "type": "input_text", "text": "hello 1" } ]
    });
    let body1 = requests[0].body_json::<serde_json::Value>().unwrap();
    assert_eq!(
        body1["input"],
        serde_json::json!([expected_ui_msg, expected_env_msg, expected_user_message_1])
    );

    let expected_user_message_2 = serde_json::json!({
        "type": "message",
        "role": "user",
        "content": [ { "type": "input_text", "text": "hello 2" } ]
    });
    let body2 = requests[1].body_json::<serde_json::Value>().unwrap();
    let expected_body2 = serde_json::json!(
        [
            body1["input"].as_array().unwrap().as_slice(),
            [expected_user_message_2].as_slice(),
        ]
        .concat()
    );
    assert_eq!(body2["input"], expected_body2);
}

#[tokio::test(flavor = "multi_thread", worker_threads = 2)]
async fn overrides_turn_context_but_keeps_cached_prefix_and_key_constant() {
    skip_if_no_network!();
    use pretty_assertions::assert_eq;

    let server = MockServer::start().await;

    let sse = sse_completed("resp");
    let template = ResponseTemplate::new(200)
        .insert_header("content-type", "text/event-stream")
        .set_body_raw(sse, "text/event-stream");

    // Expect two POSTs to /v1/responses
    Mock::given(method("POST"))
        .and(path("/v1/responses"))
        .respond_with(template)
        .expect(2)
        .mount(&server)
        .await;

    let model_provider = ModelProviderInfo {
        base_url: Some(format!("{}/v1", server.uri())),
        ..built_in_model_providers()["openai"].clone()
    };

    let cwd = TempDir::new().unwrap();
    let codex_home = TempDir::new().unwrap();
    let mut config = load_default_config_for_test(&codex_home);
    config.cwd = cwd.path().to_path_buf();
    config.model_provider = model_provider;
    config.user_instructions = Some("be consistent and helpful".to_string());

    let conversation_manager =
        ConversationManager::with_auth(CodexAuth::from_api_key("Test API Key"));
    let codex = conversation_manager
        .new_conversation(config)
        .await
        .expect("create new conversation")
        .conversation;

    // First turn
    codex
        .submit(Op::UserInput {
            items: vec![InputItem::Text {
                text: "hello 1".into(),
            }],
        })
        .await
        .unwrap();
    wait_for_event(&codex, |ev| matches!(ev, EventMsg::TaskComplete(_))).await;

    let writable = TempDir::new().unwrap();
    codex
        .submit(Op::OverrideTurnContext {
            cwd: None,
            approval_policy: Some(AskForApproval::Never),
            sandbox_policy: Some(SandboxPolicy::WorkspaceWrite {
                writable_roots: vec![writable.path().to_path_buf()],
                network_access: true,
                exclude_tmpdir_env_var: true,
                exclude_slash_tmp: true,
            }),
            model: Some("o3".to_string()),
            effort: Some(Some(ReasoningEffort::High)),
            summary: Some(ReasoningSummary::Detailed),
        })
        .await
        .unwrap();

    // Second turn after overrides
    codex
        .submit(Op::UserInput {
            items: vec![InputItem::Text {
                text: "hello 2".into(),
            }],
        })
        .await
        .unwrap();
    wait_for_event(&codex, |ev| matches!(ev, EventMsg::TaskComplete(_))).await;

    // Verify we issued exactly two requests, and the cached prefix stayed identical.
    let requests = server.received_requests().await.unwrap();
    assert_eq!(requests.len(), 2, "expected two POST requests");

    let body1 = requests[0].body_json::<serde_json::Value>().unwrap();
    let body2 = requests[1].body_json::<serde_json::Value>().unwrap();
    // prompt_cache_key should remain constant across overrides
    assert_eq!(
        body1["prompt_cache_key"], body2["prompt_cache_key"],
        "prompt_cache_key should not change across overrides"
    );

    // The entire prefix from the first request should be identical and reused
    // as the prefix of the second request, ensuring cache hit potential.
    let expected_user_message_2 = serde_json::json!({
        "type": "message",
        "role": "user",
        "content": [ { "type": "input_text", "text": "hello 2" } ]
    });
    // After overriding the turn context, the environment context should be emitted again
    // reflecting the new approval policy and sandbox settings. Omit cwd because it did
    // not change.
    let expected_env_text_2 = format!(
        r#"<environment_context>
  <approval_policy>never</approval_policy>
  <sandbox_mode>workspace-write</sandbox_mode>
  <network_access>enabled</network_access>
  <writable_roots>
    <root>{}</root>
  </writable_roots>
</environment_context>"#,
        writable.path().to_string_lossy()
    );
    let expected_env_msg_2 = serde_json::json!({
        "type": "message",
        "role": "user",
        "content": [ { "type": "input_text", "text": expected_env_text_2 } ]
    });
    let expected_body2 = serde_json::json!(
        [
            body1["input"].as_array().unwrap().as_slice(),
            [expected_env_msg_2, expected_user_message_2].as_slice(),
        ]
        .concat()
    );
    assert_eq!(body2["input"], expected_body2);
}

#[tokio::test(flavor = "multi_thread", worker_threads = 2)]
async fn per_turn_overrides_keep_cached_prefix_and_key_constant() {
    skip_if_no_network!();
    use pretty_assertions::assert_eq;

    let server = MockServer::start().await;

    let sse = sse_completed("resp");
    let template = ResponseTemplate::new(200)
        .insert_header("content-type", "text/event-stream")
        .set_body_raw(sse, "text/event-stream");

    // Expect two POSTs to /v1/responses
    Mock::given(method("POST"))
        .and(path("/v1/responses"))
        .respond_with(template)
        .expect(2)
        .mount(&server)
        .await;

    let model_provider = ModelProviderInfo {
        base_url: Some(format!("{}/v1", server.uri())),
        ..built_in_model_providers()["openai"].clone()
    };

    let cwd = TempDir::new().unwrap();
    let codex_home = TempDir::new().unwrap();
    let mut config = load_default_config_for_test(&codex_home);
    config.cwd = cwd.path().to_path_buf();
    config.model_provider = model_provider;
    config.user_instructions = Some("be consistent and helpful".to_string());

    let conversation_manager =
        ConversationManager::with_auth(CodexAuth::from_api_key("Test API Key"));
    let codex = conversation_manager
        .new_conversation(config)
        .await
        .expect("create new conversation")
        .conversation;

    // First turn
    codex
        .submit(Op::UserInput {
            items: vec![InputItem::Text {
                text: "hello 1".into(),
            }],
        })
        .await
        .unwrap();
    wait_for_event(&codex, |ev| matches!(ev, EventMsg::TaskComplete(_))).await;

    // Second turn using per-turn overrides via UserTurn
    let new_cwd = TempDir::new().unwrap();
    let writable = TempDir::new().unwrap();
    codex
        .submit(Op::UserTurn {
            items: vec![InputItem::Text {
                text: "hello 2".into(),
            }],
            cwd: new_cwd.path().to_path_buf(),
            approval_policy: AskForApproval::Never,
            sandbox_policy: SandboxPolicy::WorkspaceWrite {
                writable_roots: vec![writable.path().to_path_buf()],
                network_access: true,
                exclude_tmpdir_env_var: true,
                exclude_slash_tmp: true,
            },
            model: "o3".to_string(),
            effort: Some(ReasoningEffort::High),
            summary: ReasoningSummary::Detailed,
            final_output_json_schema: None,
        })
        .await
        .unwrap();
    wait_for_event(&codex, |ev| matches!(ev, EventMsg::TaskComplete(_))).await;

    // Verify we issued exactly two requests, and the cached prefix stayed identical.
    let requests = server.received_requests().await.unwrap();
    assert_eq!(requests.len(), 2, "expected two POST requests");

    let body1 = requests[0].body_json::<serde_json::Value>().unwrap();
    let body2 = requests[1].body_json::<serde_json::Value>().unwrap();

    // prompt_cache_key should remain constant across per-turn overrides
    assert_eq!(
        body1["prompt_cache_key"], body2["prompt_cache_key"],
        "prompt_cache_key should not change across per-turn overrides"
    );

    // The entire prefix from the first request should be identical and reused
    // as the prefix of the second request.
    let expected_user_message_2 = serde_json::json!({
        "type": "message",
        "role": "user",
        "content": [ { "type": "input_text", "text": "hello 2" } ]
    });
    let expected_env_text_2 = format!(
        r#"<environment_context>
  <cwd>{}</cwd>
  <approval_policy>never</approval_policy>
  <sandbox_mode>workspace-write</sandbox_mode>
  <network_access>enabled</network_access>
  <writable_roots>
    <root>{}</root>
  </writable_roots>
</environment_context>"#,
        new_cwd.path().to_string_lossy(),
        writable.path().to_string_lossy(),
    );
    let expected_env_msg_2 = serde_json::json!({
        "type": "message",
        "role": "user",
        "content": [ { "type": "input_text", "text": expected_env_text_2 } ]
    });
    let expected_body2 = serde_json::json!(
        [
            body1["input"].as_array().unwrap().as_slice(),
            [expected_env_msg_2, expected_user_message_2].as_slice(),
        ]
        .concat()
    );
    assert_eq!(body2["input"], expected_body2);
}

#[tokio::test(flavor = "multi_thread", worker_threads = 2)]
async fn send_user_turn_with_no_changes_does_not_send_environment_context() {
    skip_if_no_network!();
    use pretty_assertions::assert_eq;

    let server = MockServer::start().await;

    let sse = sse_completed("resp");
    let template = ResponseTemplate::new(200)
        .insert_header("content-type", "text/event-stream")
        .set_body_raw(sse, "text/event-stream");

    Mock::given(method("POST"))
        .and(path("/v1/responses"))
        .respond_with(template)
        .expect(2)
        .mount(&server)
        .await;

    let model_provider = ModelProviderInfo {
        base_url: Some(format!("{}/v1", server.uri())),
        ..built_in_model_providers()["openai"].clone()
    };

    let cwd = TempDir::new().unwrap();
    let codex_home = TempDir::new().unwrap();
    let mut config = load_default_config_for_test(&codex_home);
    config.cwd = cwd.path().to_path_buf();
    config.model_provider = model_provider;
    config.user_instructions = Some("be consistent and helpful".to_string());

    let default_cwd = config.cwd.clone();
    let default_approval_policy = config.approval_policy;
    let default_sandbox_policy = config.sandbox_policy.clone();
    let default_model = config.model.clone();
    let default_effort = config.model_reasoning_effort;
    let default_summary = config.model_reasoning_summary;

    let conversation_manager =
        ConversationManager::with_auth(CodexAuth::from_api_key("Test API Key"));
    let codex = conversation_manager
        .new_conversation(config)
        .await
        .expect("create new conversation")
        .conversation;

    codex
        .submit(Op::UserTurn {
            items: vec![InputItem::Text {
                text: "hello 1".into(),
            }],
            cwd: default_cwd.clone(),
            approval_policy: default_approval_policy,
            sandbox_policy: default_sandbox_policy.clone(),
            model: default_model.clone(),
            effort: default_effort,
            summary: default_summary,
            final_output_json_schema: None,
        })
        .await
        .unwrap();
    wait_for_event(&codex, |ev| matches!(ev, EventMsg::TaskComplete(_))).await;

    codex
        .submit(Op::UserTurn {
            items: vec![InputItem::Text {
                text: "hello 2".into(),
            }],
            cwd: default_cwd.clone(),
            approval_policy: default_approval_policy,
            sandbox_policy: default_sandbox_policy.clone(),
            model: default_model.clone(),
            effort: default_effort,
            summary: default_summary,
            final_output_json_schema: None,
        })
        .await
        .unwrap();
    wait_for_event(&codex, |ev| matches!(ev, EventMsg::TaskComplete(_))).await;

    let requests = server.received_requests().await.unwrap();
    assert_eq!(requests.len(), 2, "expected two POST requests");

    let body1 = requests[0].body_json::<serde_json::Value>().unwrap();
    let body2 = requests[1].body_json::<serde_json::Value>().unwrap();

    let shell = default_user_shell().await;
    let expected_ui_text =
        "<user_instructions>\n\nbe consistent and helpful\n\n</user_instructions>";
    let expected_ui_msg = text_user_input(expected_ui_text.to_string());

    let expected_env_msg_1 = text_user_input(default_env_context_str(
        &cwd.path().to_string_lossy(),
        &shell,
    ));
    let expected_user_message_1 = text_user_input("hello 1".to_string());

    let expected_input_1 = serde_json::Value::Array(vec![
        expected_ui_msg.clone(),
        expected_env_msg_1.clone(),
        expected_user_message_1.clone(),
    ]);
    assert_eq!(body1["input"], expected_input_1);

    let expected_user_message_2 = text_user_input("hello 2".to_string());
    let expected_input_2 = serde_json::Value::Array(vec![
        expected_ui_msg,
        expected_env_msg_1,
        expected_user_message_1,
        expected_user_message_2,
    ]);
    assert_eq!(body2["input"], expected_input_2);
}

#[tokio::test(flavor = "multi_thread", worker_threads = 2)]
async fn send_user_turn_with_changes_sends_environment_context() {
    skip_if_no_network!();
    use pretty_assertions::assert_eq;

    let server = MockServer::start().await;

    let sse = sse_completed("resp");
    let template = ResponseTemplate::new(200)
        .insert_header("content-type", "text/event-stream")
        .set_body_raw(sse, "text/event-stream");

    Mock::given(method("POST"))
        .and(path("/v1/responses"))
        .respond_with(template)
        .expect(2)
        .mount(&server)
        .await;

    let model_provider = ModelProviderInfo {
        base_url: Some(format!("{}/v1", server.uri())),
        ..built_in_model_providers()["openai"].clone()
    };

    let cwd = TempDir::new().unwrap();
    let codex_home = TempDir::new().unwrap();
    let mut config = load_default_config_for_test(&codex_home);
    config.cwd = cwd.path().to_path_buf();
    config.model_provider = model_provider;
    config.user_instructions = Some("be consistent and helpful".to_string());

    let default_cwd = config.cwd.clone();
    let default_approval_policy = config.approval_policy;
    let default_sandbox_policy = config.sandbox_policy.clone();
    let default_model = config.model.clone();
    let default_effort = config.model_reasoning_effort;
    let default_summary = config.model_reasoning_summary;

    let conversation_manager =
        ConversationManager::with_auth(CodexAuth::from_api_key("Test API Key"));
    let codex = conversation_manager
        .new_conversation(config.clone())
        .await
        .expect("create new conversation")
        .conversation;

    codex
        .submit(Op::UserTurn {
            items: vec![InputItem::Text {
                text: "hello 1".into(),
            }],
            cwd: default_cwd.clone(),
            approval_policy: default_approval_policy,
            sandbox_policy: default_sandbox_policy.clone(),
            model: default_model,
            effort: default_effort,
            summary: default_summary,
            final_output_json_schema: None,
        })
        .await
        .unwrap();
    wait_for_event(&codex, |ev| matches!(ev, EventMsg::TaskComplete(_))).await;

    codex
        .submit(Op::UserTurn {
            items: vec![InputItem::Text {
                text: "hello 2".into(),
            }],
            cwd: default_cwd.clone(),
            approval_policy: AskForApproval::Never,
            sandbox_policy: SandboxPolicy::DangerFullAccess,
            model: "o3".to_string(),
            effort: Some(ReasoningEffort::High),
            summary: ReasoningSummary::Detailed,
            final_output_json_schema: None,
        })
        .await
        .unwrap();
    wait_for_event(&codex, |ev| matches!(ev, EventMsg::TaskComplete(_))).await;

    let requests = server.received_requests().await.unwrap();
    assert_eq!(requests.len(), 2, "expected two POST requests");

    let body1 = requests[0].body_json::<serde_json::Value>().unwrap();
    let body2 = requests[1].body_json::<serde_json::Value>().unwrap();

    let shell = default_user_shell().await;
    let expected_ui_text =
        "<user_instructions>\n\nbe consistent and helpful\n\n</user_instructions>";
    let expected_ui_msg = serde_json::json!({
        "type": "message",
        "role": "user",
        "content": [ { "type": "input_text", "text": expected_ui_text } ]
    });
    let expected_env_text_1 = default_env_context_str(&default_cwd.to_string_lossy(), &shell);
    let expected_env_msg_1 = text_user_input(expected_env_text_1);
    let expected_user_message_1 = text_user_input("hello 1".to_string());
    let expected_input_1 = serde_json::Value::Array(vec![
        expected_ui_msg.clone(),
        expected_env_msg_1.clone(),
        expected_user_message_1.clone(),
    ]);
    assert_eq!(body1["input"], expected_input_1);

    let expected_env_msg_2 = text_user_input(format!(
        r#"<environment_context>
  <cwd>{}</cwd>
  <approval_policy>never</approval_policy>
  <sandbox_mode>danger-full-access</sandbox_mode>
  <network_access>enabled</network_access>
</environment_context>"#,
        default_cwd.to_string_lossy()
    ));
    let expected_user_message_2 = text_user_input("hello 2".to_string());
    let expected_input_2 = serde_json::Value::Array(vec![
        expected_ui_msg,
        expected_env_msg_1,
        expected_user_message_1,
        expected_env_msg_2,
        expected_user_message_2,
    ]);
    assert_eq!(body2["input"], expected_input_2);
}<|MERGE_RESOLUTION|>--- conflicted
+++ resolved
@@ -186,12 +186,9 @@
     config.cwd = cwd.path().to_path_buf();
     config.model_provider = model_provider;
     config.user_instructions = Some("be consistent and helpful".to_string());
-<<<<<<< HEAD
     config.include_plan_tool = true;
     config.include_delegate_tool = false;
-=======
     config.features.enable(Feature::PlanTool);
->>>>>>> 8fed0b53
 
     let conversation_manager =
         ConversationManager::with_auth(CodexAuth::from_api_key("Test API Key"));
