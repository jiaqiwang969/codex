--- conflicted
+++ resolved
@@ -1,17 +1,5 @@
 #![allow(clippy::unwrap_used)]
 
-<<<<<<< HEAD
-use codex_core::{
-    CodexAuth, ConversationManager, ModelProviderInfo, built_in_model_providers,
-    model_family::find_family_for_model,
-    protocol::{AskForApproval, EventMsg, InputItem, Op, SandboxPolicy},
-    protocol_config_types::{ReasoningEffort, ReasoningSummary},
-    shell::{Shell, default_user_shell},
-};
-use core_test_support::{
-    load_default_config_for_test, load_sse_fixture_with_id, skip_if_no_network, wait_for_event,
-};
-=======
 use codex_core::CodexAuth;
 use codex_core::ConversationManager;
 use codex_core::ModelProviderInfo;
@@ -32,12 +20,12 @@
 use core_test_support::skip_if_no_network;
 use core_test_support::wait_for_event;
 use std::collections::HashMap;
->>>>>>> a95605a8
 use tempfile::TempDir;
-use wiremock::{
-    Mock, MockServer, ResponseTemplate,
-    matchers::{method, path},
-};
+use wiremock::Mock;
+use wiremock::MockServer;
+use wiremock::ResponseTemplate;
+use wiremock::matchers::method;
+use wiremock::matchers::path;
 
 fn text_user_input(text: String) -> serde_json::Value {
     serde_json::json!({
