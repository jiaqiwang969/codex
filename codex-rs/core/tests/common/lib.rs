--- conflicted
+++ resolved
@@ -2,18 +2,11 @@
 
 use tempfile::TempDir;
 
-<<<<<<< HEAD
-use codex_core::{
-    CodexConversation,
-    config::{Config, ConfigOverrides, ConfigToml},
-};
-=======
 use codex_core::CodexConversation;
 use codex_core::config::Config;
 use codex_core::config::ConfigOverrides;
 use codex_core::config::ConfigToml;
 use regex_lite::Regex;
->>>>>>> a43ae86b
 
 #[cfg(target_os = "linux")]
 use assert_cmd::cargo::cargo_bin;
