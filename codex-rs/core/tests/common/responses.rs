use std::sync::Arc;
use std::sync::Mutex;

use serde_json::Value;
<<<<<<< HEAD
use wiremock::{
    BodyPrintLimit, Mock, MockServer, Respond, ResponseTemplate,
    matchers::{method, path},
};
=======
use wiremock::BodyPrintLimit;
use wiremock::Match;
use wiremock::Mock;
use wiremock::MockBuilder;
use wiremock::MockServer;
use wiremock::Respond;
use wiremock::ResponseTemplate;
use wiremock::matchers::method;
use wiremock::matchers::path_regex;

#[derive(Debug, Clone)]
pub struct ResponseMock {
    requests: Arc<Mutex<Vec<ResponsesRequest>>>,
}

impl ResponseMock {
    fn new() -> Self {
        Self {
            requests: Arc::new(Mutex::new(Vec::new())),
        }
    }

    pub fn single_request(&self) -> ResponsesRequest {
        let requests = self.requests.lock().unwrap();
        if requests.len() != 1 {
            panic!("expected 1 request, got {}", requests.len());
        }
        requests.first().unwrap().clone()
    }

    pub fn requests(&self) -> Vec<ResponsesRequest> {
        self.requests.lock().unwrap().clone()
    }
}

#[derive(Debug, Clone)]
pub struct ResponsesRequest(wiremock::Request);

impl ResponsesRequest {
    pub fn body_json(&self) -> Value {
        self.0.body_json().unwrap()
    }

    pub fn input(&self) -> Vec<Value> {
        self.0.body_json::<Value>().unwrap()["input"]
            .as_array()
            .expect("input array not found in request")
            .clone()
    }

    pub fn function_call_output(&self, call_id: &str) -> Value {
        self.call_output(call_id, "function_call_output")
    }

    pub fn custom_tool_call_output(&self, call_id: &str) -> Value {
        self.call_output(call_id, "custom_tool_call_output")
    }

    pub fn call_output(&self, call_id: &str, call_type: &str) -> Value {
        self.input()
            .iter()
            .find(|item| {
                item.get("type").unwrap() == call_type && item.get("call_id").unwrap() == call_id
            })
            .cloned()
            .unwrap_or_else(|| panic!("function call output {call_id} item not found in request"))
    }

    pub fn header(&self, name: &str) -> Option<String> {
        self.0
            .headers
            .get(name)
            .and_then(|v| v.to_str().ok())
            .map(str::to_string)
    }

    pub fn path(&self) -> String {
        self.0.url.path().to_string()
    }

    pub fn query_param(&self, name: &str) -> Option<String> {
        self.0
            .url
            .query_pairs()
            .find(|(k, _)| k == name)
            .map(|(_, v)| v.to_string())
    }
}

impl Match for ResponseMock {
    fn matches(&self, request: &wiremock::Request) -> bool {
        self.requests
            .lock()
            .unwrap()
            .push(ResponsesRequest(request.clone()));
        true
    }
}
>>>>>>> a43ae86b

/// Build an SSE stream body from a list of JSON events.
pub fn sse(events: Vec<Value>) -> String {
    use std::fmt::Write as _;
    let mut out = String::new();
    for ev in events {
        let kind = ev.get("type").and_then(|v| v.as_str()).unwrap();
        writeln!(&mut out, "event: {kind}").unwrap();
        if !ev.as_object().map(|o| o.len() == 1).unwrap_or(false) {
            write!(&mut out, "data: {ev}\n\n").unwrap();
        } else {
            out.push('\n');
        }
    }
    out
}

/// Convenience: SSE event for a completed response with a specific id.
pub fn ev_completed(id: &str) -> Value {
    serde_json::json!({
        "type": "response.completed",
        "response": {
            "id": id,
            "usage": {"input_tokens":0,"input_tokens_details":null,"output_tokens":0,"output_tokens_details":null,"total_tokens":0}
        }
    })
}

/// Convenience: SSE event for a created response with a specific id.
pub fn ev_response_created(id: &str) -> Value {
    serde_json::json!({
        "type": "response.created",
        "response": {
            "id": id,
        }
    })
}

pub fn ev_completed_with_tokens(id: &str, total_tokens: u64) -> Value {
    serde_json::json!({
        "type": "response.completed",
        "response": {
            "id": id,
            "usage": {
                "input_tokens": total_tokens,
                "input_tokens_details": null,
                "output_tokens": 0,
                "output_tokens_details": null,
                "total_tokens": total_tokens
            }
        }
    })
}

/// Convenience: SSE event for a single assistant message output item.
pub fn ev_assistant_message(id: &str, text: &str) -> Value {
    serde_json::json!({
        "type": "response.output_item.done",
        "item": {
            "type": "message",
            "role": "assistant",
            "id": id,
            "content": [{"type": "output_text", "text": text}]
        }
    })
}

pub fn ev_function_call(call_id: &str, name: &str, arguments: &str) -> Value {
    serde_json::json!({
        "type": "response.output_item.done",
        "item": {
            "type": "function_call",
            "call_id": call_id,
            "name": name,
            "arguments": arguments
        }
    })
}

pub fn ev_custom_tool_call(call_id: &str, name: &str, input: &str) -> Value {
    serde_json::json!({
        "type": "response.output_item.done",
        "item": {
            "type": "custom_tool_call",
            "call_id": call_id,
            "name": name,
            "input": input
        }
    })
}

pub fn ev_local_shell_call(call_id: &str, status: &str, command: Vec<&str>) -> Value {
    serde_json::json!({
        "type": "response.output_item.done",
        "item": {
            "type": "local_shell_call",
            "call_id": call_id,
            "status": status,
            "action": {
                "type": "exec",
                "command": command,
            }
        }
    })
}

/// Convenience: SSE event for an `apply_patch` custom tool call with raw patch
/// text. This mirrors the payload produced by the Responses API when the model
/// invokes `apply_patch` directly (before we convert it to a function call).
pub fn ev_apply_patch_custom_tool_call(call_id: &str, patch: &str) -> Value {
    serde_json::json!({
        "type": "response.output_item.done",
        "item": {
            "type": "custom_tool_call",
            "name": "apply_patch",
            "input": patch,
            "call_id": call_id
        }
    })
}

/// Convenience: SSE event for an `apply_patch` function call. The Responses API
/// wraps the patch content in a JSON string under the `input` key; we recreate
/// the same structure so downstream code exercises the full parsing path.
pub fn ev_apply_patch_function_call(call_id: &str, patch: &str) -> Value {
    let arguments = serde_json::json!({ "input": patch });
    let arguments = serde_json::to_string(&arguments).expect("serialize apply_patch arguments");

    serde_json::json!({
        "type": "response.output_item.done",
        "item": {
            "type": "function_call",
            "name": "apply_patch",
            "arguments": arguments,
            "call_id": call_id
        }
    })
}

pub fn sse_failed(id: &str, code: &str, message: &str) -> String {
    sse(vec![serde_json::json!({
        "type": "response.failed",
        "response": {
            "id": id,
            "error": {"code": code, "message": message}
        }
    })])
}

pub fn sse_response(body: String) -> ResponseTemplate {
    ResponseTemplate::new(200)
        .insert_header("content-type", "text/event-stream")
        .set_body_raw(body, "text/event-stream")
}

fn base_mock() -> (MockBuilder, ResponseMock) {
    let response_mock = ResponseMock::new();
    let mock = Mock::given(method("POST"))
        .and(path_regex(".*/responses$"))
        .and(response_mock.clone());
    (mock, response_mock)
}

pub async fn mount_sse_once_match<M>(server: &MockServer, matcher: M, body: String) -> ResponseMock
where
    M: wiremock::Match + Send + Sync + 'static,
{
    let (mock, response_mock) = base_mock();
    mock.and(matcher)
        .respond_with(sse_response(body))
        .up_to_n_times(1)
        .mount(server)
        .await;
    response_mock
}

pub async fn mount_sse_once(server: &MockServer, body: String) -> ResponseMock {
    let (mock, response_mock) = base_mock();
    mock.respond_with(sse_response(body))
        .up_to_n_times(1)
        .mount(server)
        .await;
    response_mock
}

pub async fn mount_sse(server: &MockServer, body: String) -> ResponseMock {
    let (mock, response_mock) = base_mock();
    mock.respond_with(sse_response(body)).mount(server).await;
    response_mock
}

pub async fn start_mock_server() -> MockServer {
    MockServer::builder()
        .body_print_limit(BodyPrintLimit::Limited(80_000))
        .start()
        .await
}

/// Mounts a sequence of SSE response bodies and serves them in order for each
/// POST to `/v1/responses`. Panics if more requests are received than bodies
/// provided. Also asserts the exact number of expected calls.
<<<<<<< HEAD
pub async fn mount_sse_sequence(server: &MockServer, bodies: Vec<String>) {
    use std::sync::atomic::{AtomicUsize, Ordering};
=======
pub async fn mount_sse_sequence(server: &MockServer, bodies: Vec<String>) -> ResponseMock {
    use std::sync::atomic::AtomicUsize;
    use std::sync::atomic::Ordering;
>>>>>>> a43ae86b

    struct SeqResponder {
        num_calls: AtomicUsize,
        responses: Vec<String>,
    }

    impl Respond for SeqResponder {
        fn respond(&self, _: &wiremock::Request) -> ResponseTemplate {
            let call_num = self.num_calls.fetch_add(1, Ordering::SeqCst);
            match self.responses.get(call_num) {
                Some(body) => ResponseTemplate::new(200)
                    .insert_header("content-type", "text/event-stream")
                    .set_body_string(body.clone()),
                None => panic!("no response for {call_num}"),
            }
        }
    }

    let num_calls = bodies.len();
    let responder = SeqResponder {
        num_calls: AtomicUsize::new(0),
        responses: bodies,
    };

    let (mock, response_mock) = base_mock();
    mock.respond_with(responder)
        .expect(num_calls as u64)
        .mount(server)
        .await;

    response_mock
}<|MERGE_RESOLUTION|>--- conflicted
+++ resolved
@@ -2,12 +2,6 @@
 use std::sync::Mutex;
 
 use serde_json::Value;
-<<<<<<< HEAD
-use wiremock::{
-    BodyPrintLimit, Mock, MockServer, Respond, ResponseTemplate,
-    matchers::{method, path},
-};
-=======
 use wiremock::BodyPrintLimit;
 use wiremock::Match;
 use wiremock::Mock;
@@ -106,7 +100,6 @@
         true
     }
 }
->>>>>>> a43ae86b
 
 /// Build an SSE stream body from a list of JSON events.
 pub fn sse(events: Vec<Value>) -> String {
@@ -308,14 +301,9 @@
 /// Mounts a sequence of SSE response bodies and serves them in order for each
 /// POST to `/v1/responses`. Panics if more requests are received than bodies
 /// provided. Also asserts the exact number of expected calls.
-<<<<<<< HEAD
-pub async fn mount_sse_sequence(server: &MockServer, bodies: Vec<String>) {
-    use std::sync::atomic::{AtomicUsize, Ordering};
-=======
 pub async fn mount_sse_sequence(server: &MockServer, bodies: Vec<String>) -> ResponseMock {
     use std::sync::atomic::AtomicUsize;
     use std::sync::atomic::Ordering;
->>>>>>> a43ae86b
 
     struct SeqResponder {
         num_calls: AtomicUsize,
