use crate::protocol::{
    AgentMessageEvent, AgentReasoningEvent, AgentReasoningRawContentEvent, EventMsg,
    InputMessageKind, UserMessageEvent, WebSearchEndEvent,
};
use codex_protocol::models::{
    ContentItem, ReasoningItemContent, ReasoningItemReasoningSummary, ResponseItem, WebSearchAction,
};

/// Convert a `ResponseItem` into zero or more `EventMsg` values that the UI can render.
///
/// When `show_raw_agent_reasoning` is false, raw reasoning content events are omitted.
pub(crate) fn map_response_item_to_event_messages(
    item: &ResponseItem,
    show_raw_agent_reasoning: bool,
) -> Vec<EventMsg> {
    match item {
        ResponseItem::Message { role, content, .. } => {
            // Do not surface system messages as user events.
            if role == "system" {
                return Vec::new();
            }

            let mut events: Vec<EventMsg> = Vec::new();
            let mut message_parts: Vec<String> = Vec::new();
            let mut images: Vec<String> = Vec::new();
            let mut kind: Option<InputMessageKind> = None;

            for content_item in content.iter() {
                match content_item {
                    ContentItem::InputText { text } => {
                        if kind.is_none() {
                            let trimmed = text.trim_start();
                            kind = if trimmed.starts_with("<environment_context>") {
                                Some(InputMessageKind::EnvironmentContext)
                            } else if trimmed.starts_with("<user_instructions>") {
                                Some(InputMessageKind::UserInstructions)
                            } else {
                                Some(InputMessageKind::Plain)
                            };
                        }
                        message_parts.push(text.clone());
                    }
                    ContentItem::InputImage { image_url } => {
                        images.push(image_url.clone());
                    }
                    ContentItem::OutputText { text } => {
                        events.push(EventMsg::AgentMessage(AgentMessageEvent {
                            message: text.clone(),
                        }));
                    }
                }
            }

            if !message_parts.is_empty() || !images.is_empty() {
                let message = if message_parts.is_empty() {
                    String::new()
                } else {
                    message_parts.join("")
                };
                let images = if images.is_empty() {
                    None
                } else {
                    Some(images)
                };

                events.push(EventMsg::UserMessage(UserMessageEvent {
                    message,
                    kind,
                    images,
                }));
            }

            events
        }

        ResponseItem::Reasoning {
            summary, content, ..
        } => {
            let mut events = Vec::new();
            for ReasoningItemReasoningSummary::SummaryText { text } in summary {
                events.push(EventMsg::AgentReasoning(AgentReasoningEvent {
                    text: text.clone(),
                }));
            }
            if let Some(items) = content.as_ref().filter(|_| show_raw_agent_reasoning) {
                for c in items {
                    let text = match c {
                        ReasoningItemContent::ReasoningText { text }
                        | ReasoningItemContent::Text { text } => text,
                    };
                    events.push(EventMsg::AgentReasoningRawContent(
                        AgentReasoningRawContentEvent { text: text.clone() },
                    ));
                }
            }
            events
        }

        ResponseItem::WebSearchCall { id, action, .. } => match action {
            WebSearchAction::Search { query } => {
                let call_id = id.clone().unwrap_or_else(|| "".to_string());
                vec![EventMsg::WebSearchEnd(WebSearchEndEvent {
                    call_id,
                    query: query.clone(),
                })]
            }
            WebSearchAction::Other => Vec::new(),
        },

        // Variants that require side effects are handled by higher layers and do not emit events here.
        ResponseItem::FunctionCall { .. }
        | ResponseItem::FunctionCallOutput { .. }
        | ResponseItem::LocalShellCall { .. }
        | ResponseItem::CustomToolCall { .. }
        | ResponseItem::CustomToolCallOutput { .. }
        | ResponseItem::Other => Vec::new(),
    }
}

#[cfg(test)]
mod tests {
    use super::map_response_item_to_event_messages;
<<<<<<< HEAD
    use crate::protocol::{EventMsg, InputMessageKind};
    use codex_protocol::models::{ContentItem, ResponseItem};
=======
    use crate::protocol::EventMsg;
    use crate::protocol::InputMessageKind;
    use assert_matches::assert_matches;
    use codex_protocol::models::ContentItem;
    use codex_protocol::models::ResponseItem;
>>>>>>> a43ae86b
    use pretty_assertions::assert_eq;

    #[test]
    fn maps_user_message_with_text_and_two_images() {
        let img1 = "https://example.com/one.png".to_string();
        let img2 = "https://example.com/two.jpg".to_string();

        let item = ResponseItem::Message {
            id: None,
            role: "user".to_string(),
            content: vec![
                ContentItem::InputText {
                    text: "Hello world".to_string(),
                },
                ContentItem::InputImage {
                    image_url: img1.clone(),
                },
                ContentItem::InputImage {
                    image_url: img2.clone(),
                },
            ],
        };

        let events = map_response_item_to_event_messages(&item, false);
        assert_eq!(events.len(), 1, "expected a single user message event");

        match &events[0] {
            EventMsg::UserMessage(user) => {
                assert_eq!(user.message, "Hello world");
                assert_matches!(user.kind, Some(InputMessageKind::Plain));
                assert_eq!(user.images, Some(vec![img1, img2]));
            }
            other => panic!("expected UserMessage, got {other:?}"),
        }
    }
}<|MERGE_RESOLUTION|>--- conflicted
+++ resolved
@@ -120,16 +120,11 @@
 #[cfg(test)]
 mod tests {
     use super::map_response_item_to_event_messages;
-<<<<<<< HEAD
-    use crate::protocol::{EventMsg, InputMessageKind};
-    use codex_protocol::models::{ContentItem, ResponseItem};
-=======
     use crate::protocol::EventMsg;
     use crate::protocol::InputMessageKind;
     use assert_matches::assert_matches;
     use codex_protocol::models::ContentItem;
     use codex_protocol::models::ResponseItem;
->>>>>>> a43ae86b
     use pretty_assertions::assert_eq;
 
     #[test]
