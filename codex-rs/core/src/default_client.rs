use crate::spawn::CODEX_SANDBOX_ENV_VAR;
use reqwest::header::HeaderValue;
<<<<<<< HEAD
use std::sync::{LazyLock, Mutex};
=======
use std::sync::LazyLock;
use std::sync::Mutex;
use std::sync::OnceLock;
>>>>>>> a95605a8

/// Set this to add a suffix to the User-Agent string.
///
/// It is not ideal that we're using a global singleton for this.
/// This is primarily designed to differentiate MCP clients from each other.
/// Because there can only be one MCP server per process, it should be safe for this to be a global static.
/// However, future users of this should use this with caution as a result.
/// In addition, we want to be confident that this value is used for ALL clients and doing that requires a
/// lot of wiring and it's easy to miss code paths by doing so.
/// See https://github.com/openai/codex/pull/3388/files for an example of what that would look like.
/// Finally, we want to make sure this is set for ALL mcp clients without needing to know a special env var
/// or having to set data that they already specified in the mcp initialize request somewhere else.
///
/// A space is automatically added between the suffix and the rest of the User-Agent string.
/// The full user agent string is returned from the mcp initialize response.
/// Parenthesis will be added by Codex. This should only specify what goes inside of the parenthesis.
pub static USER_AGENT_SUFFIX: LazyLock<Mutex<Option<String>>> = LazyLock::new(|| Mutex::new(None));

pub const CODEX_INTERNAL_ORIGINATOR_OVERRIDE_ENV_VAR: &str = "CODEX_INTERNAL_ORIGINATOR_OVERRIDE";
#[derive(Debug, Clone)]
pub struct Originator {
    pub value: String,
    pub header_value: HeaderValue,
}
static ORIGINATOR: OnceLock<Originator> = OnceLock::new();

#[derive(Debug)]
pub enum SetOriginatorError {
    InvalidHeaderValue,
    AlreadyInitialized,
}

fn init_originator_from_env() -> Originator {
    let default = "codex_cli_rs";
    let value = std::env::var(CODEX_INTERNAL_ORIGINATOR_OVERRIDE_ENV_VAR)
        .unwrap_or_else(|_| default.to_string());

    match HeaderValue::from_str(&value) {
        Ok(header_value) => Originator {
            value,
            header_value,
        },
        Err(e) => {
            tracing::error!("Unable to turn originator override {value} into header value: {e}");
            Originator {
                value: default.to_string(),
                header_value: HeaderValue::from_static(default),
            }
        }
    }
}

fn build_originator(value: String) -> Result<Originator, SetOriginatorError> {
    let header_value =
        HeaderValue::from_str(&value).map_err(|_| SetOriginatorError::InvalidHeaderValue)?;
    Ok(Originator {
        value,
        header_value,
    })
}

pub fn set_default_originator(value: &str) -> Result<(), SetOriginatorError> {
    let originator = build_originator(value.to_string())?;
    ORIGINATOR
        .set(originator)
        .map_err(|_| SetOriginatorError::AlreadyInitialized)
}

pub fn originator() -> &'static Originator {
    ORIGINATOR.get_or_init(init_originator_from_env)
}

pub fn get_codex_user_agent() -> String {
    let build_version = env!("CARGO_PKG_VERSION");
    let os_info = os_info::get();
    let prefix = format!(
        "{}/{build_version} ({} {}; {}) {}",
        originator().value.as_str(),
        os_info.os_type(),
        os_info.version(),
        os_info.architecture().unwrap_or("unknown"),
        crate::terminal::user_agent()
    );
    let suffix = USER_AGENT_SUFFIX
        .lock()
        .ok()
        .and_then(|guard| guard.clone());
    let suffix = suffix
        .as_deref()
        .map(str::trim)
        .filter(|value| !value.is_empty())
        .map_or_else(String::new, |value| format!(" ({value})"));

    let candidate = format!("{prefix}{suffix}");
    sanitize_user_agent(candidate, &prefix)
}

/// Sanitize the user agent string.
///
/// Invalid characters are replaced with an underscore.
///
/// If the user agent fails to parse, it falls back to fallback and then to ORIGINATOR.
fn sanitize_user_agent(candidate: String, fallback: &str) -> String {
    if HeaderValue::from_str(candidate.as_str()).is_ok() {
        return candidate;
    }

    let sanitized: String = candidate
        .chars()
        .map(|ch| if matches!(ch, ' '..='~') { ch } else { '_' })
        .collect();
    if !sanitized.is_empty() && HeaderValue::from_str(sanitized.as_str()).is_ok() {
        tracing::warn!(
            "Sanitized Codex user agent because provided suffix contained invalid header characters"
        );
        sanitized
    } else if HeaderValue::from_str(fallback).is_ok() {
        tracing::warn!(
            "Falling back to base Codex user agent because provided suffix could not be sanitized"
        );
        fallback.to_string()
    } else {
        tracing::warn!(
            "Falling back to default Codex originator because base user agent string is invalid"
        );
        originator().value.clone()
    }
}

/// Create a reqwest client with default `originator` and `User-Agent` headers set.
pub fn create_client() -> reqwest::Client {
    use reqwest::header::HeaderMap;

    let mut headers = HeaderMap::new();
    headers.insert("originator", originator().header_value.clone());
    let ua = get_codex_user_agent();

    let mut builder = reqwest::Client::builder()
        // Set UA via dedicated helper to avoid header validation pitfalls
        .user_agent(ua)
        .default_headers(headers);
    if is_sandboxed() {
        builder = builder.no_proxy();
    }

    builder.build().unwrap_or_else(|_| reqwest::Client::new())
}

fn is_sandboxed() -> bool {
    std::env::var(CODEX_SANDBOX_ENV_VAR).as_deref() == Ok("seatbelt")
}

#[cfg(test)]
mod tests {
    use super::*;
    use core_test_support::skip_if_no_network;

    #[test]
    fn test_get_codex_user_agent() {
        let user_agent = get_codex_user_agent();
        assert!(user_agent.starts_with("codex_cli_rs/"));
    }

    #[tokio::test]
    async fn test_create_client_sets_default_headers() {
        skip_if_no_network!();

        use wiremock::{
            Mock, MockServer, ResponseTemplate,
            matchers::{method, path},
        };

        let client = create_client();

        // Spin up a local mock server and capture a request.
        let server = MockServer::start().await;
        Mock::given(method("GET"))
            .and(path("/"))
            .respond_with(ResponseTemplate::new(200))
            .mount(&server)
            .await;

        let resp = client
            .get(server.uri())
            .send()
            .await
            .expect("failed to send request");
        assert!(resp.status().is_success());

        let requests = server
            .received_requests()
            .await
            .expect("failed to fetch received requests");
        assert!(!requests.is_empty());
        let headers = &requests[0].headers;

        // originator header is set to the provided value
        let originator_header = headers
            .get("originator")
            .expect("originator header missing");
        assert_eq!(originator_header.to_str().unwrap(), "codex_cli_rs");

        // User-Agent matches the computed Codex UA for that originator
        let expected_ua = get_codex_user_agent();
        let ua_header = headers
            .get("user-agent")
            .expect("user-agent header missing");
        assert_eq!(ua_header.to_str().unwrap(), expected_ua);
    }

    #[test]
    fn test_invalid_suffix_is_sanitized() {
        let prefix = "codex_cli_rs/0.0.0";
        let suffix = "bad\rsuffix";

        assert_eq!(
            sanitize_user_agent(format!("{prefix} ({suffix})"), prefix),
            "codex_cli_rs/0.0.0 (bad_suffix)"
        );
    }

    #[test]
    fn test_invalid_suffix_is_sanitized2() {
        let prefix = "codex_cli_rs/0.0.0";
        let suffix = "bad\0suffix";

        assert_eq!(
            sanitize_user_agent(format!("{prefix} ({suffix})"), prefix),
            "codex_cli_rs/0.0.0 (bad_suffix)"
        );
    }

    #[test]
    #[cfg(target_os = "macos")]
    fn test_macos() {
        use regex_lite::Regex;
        let user_agent = get_codex_user_agent();
        let re = Regex::new(
            r"^codex_cli_rs/\d+\.\d+\.\d+ \(Mac OS \d+\.\d+\.\d+; (x86_64|arm64)\) (\S+)$",
        )
        .unwrap();
        assert!(re.is_match(&user_agent));
    }
}<|MERGE_RESOLUTION|>--- conflicted
+++ resolved
@@ -1,12 +1,8 @@
 use crate::spawn::CODEX_SANDBOX_ENV_VAR;
 use reqwest::header::HeaderValue;
-<<<<<<< HEAD
-use std::sync::{LazyLock, Mutex};
-=======
 use std::sync::LazyLock;
 use std::sync::Mutex;
 use std::sync::OnceLock;
->>>>>>> a95605a8
 
 /// Set this to add a suffix to the User-Agent string.
 ///
@@ -174,10 +170,11 @@
     async fn test_create_client_sets_default_headers() {
         skip_if_no_network!();
 
-        use wiremock::{
-            Mock, MockServer, ResponseTemplate,
-            matchers::{method, path},
-        };
+        use wiremock::Mock;
+        use wiremock::MockServer;
+        use wiremock::ResponseTemplate;
+        use wiremock::matchers::method;
+        use wiremock::matchers::path;
 
         let client = create_client();
 
