use std::time::Duration;

use crate::ModelProviderInfo;
use crate::client_common::Prompt;
use crate::client_common::ResponseEvent;
use crate::client_common::ResponseStream;
use crate::error::CodexErr;
use crate::error::Result;
use crate::error::RetryLimitReachedError;
use crate::error::UnexpectedResponseError;
use crate::model_family::ModelFamily;
use crate::openai_tools::create_tools_json_for_chat_completions_api;
use crate::util::backoff;
use bytes::Bytes;
use codex_otel::otel_event_manager::OtelEventManager;
use codex_protocol::models::ContentItem;
use codex_protocol::models::ReasoningItemContent;
use codex_protocol::models::ResponseItem;
use eventsource_stream::Eventsource;
use futures::{Stream, StreamExt, TryStreamExt};
use reqwest::StatusCode;
use serde_json::json;
<<<<<<< HEAD
use std::{
    pin::Pin,
    task::{Context, Poll},
};
use tokio::{sync::mpsc, time::timeout};
use tracing::{debug, trace};

use crate::{
    ModelProviderInfo,
    client_common::{Prompt, ResponseEvent, ResponseStream},
    error::{CodexErr, Result},
    model_family::ModelFamily,
    openai_tools::create_tools_json_for_chat_completions_api,
    util::backoff,
};
use codex_protocol::models::{ContentItem, ReasoningItemContent, ResponseItem};
=======
use std::pin::Pin;
use std::task::Context;
use std::task::Poll;
use tokio::sync::mpsc;
use tokio::time::timeout;
use tracing::debug;
use tracing::trace;
>>>>>>> a95605a8

/// Implementation for the classic Chat Completions API.
pub(crate) async fn stream_chat_completions(
    prompt: &Prompt,
    model_family: &ModelFamily,
    client: &reqwest::Client,
    provider: &ModelProviderInfo,
    otel_event_manager: &OtelEventManager,
) -> Result<ResponseStream> {
    if prompt.output_schema.is_some() {
        return Err(CodexErr::UnsupportedOperation(
            "output_schema is not supported for Chat Completions API".to_string(),
        ));
    }

    // Build messages array
    let mut messages = Vec::<serde_json::Value>::new();

    let full_instructions = prompt.get_full_instructions(model_family);
    messages.push(json!({"role": "system", "content": full_instructions}));

    let input = prompt.get_formatted_input();

    // Pre-scan: map Reasoning blocks to the adjacent assistant anchor after the last user.
    // - If the last emitted message is a user message, drop all reasoning.
    // - Otherwise, for each Reasoning item after the last user message, attach it
    //   to the immediate previous assistant message (stop turns) or the immediate
    //   next assistant anchor (tool-call turns: function/local shell call, or assistant message).
    let mut reasoning_by_anchor_index: std::collections::HashMap<usize, String> =
        std::collections::HashMap::new();

    // Determine the last role that would be emitted to Chat Completions.
    let mut last_emitted_role: Option<&str> = None;
    for item in &input {
        match item {
            ResponseItem::Message { role, .. } => last_emitted_role = Some(role.as_str()),
            ResponseItem::FunctionCall { .. } | ResponseItem::LocalShellCall { .. } => {
                last_emitted_role = Some("assistant")
            }
            ResponseItem::FunctionCallOutput { .. } => last_emitted_role = Some("tool"),
            ResponseItem::Reasoning { .. } | ResponseItem::Other => {}
            ResponseItem::CustomToolCall { .. } => {}
            ResponseItem::CustomToolCallOutput { .. } => {}
            ResponseItem::WebSearchCall { .. } => {}
        }
    }

    // Find the last user message index in the input.
    let mut last_user_index: Option<usize> = None;
    for (idx, item) in input.iter().enumerate() {
        if let ResponseItem::Message { role, .. } = item
            && role == "user"
        {
            last_user_index = Some(idx);
        }
    }

    // Attach reasoning only if the conversation does not end with a user message.
    if !matches!(last_emitted_role, Some("user")) {
        for (idx, item) in input.iter().enumerate() {
            // Only consider reasoning that appears after the last user message.
            if let Some(u_idx) = last_user_index
                && idx <= u_idx
            {
                continue;
            }

            if let ResponseItem::Reasoning {
                content: Some(items),
                ..
            } = item
            {
                let mut text = String::new();
                for c in items {
                    match c {
                        ReasoningItemContent::ReasoningText { text: t }
                        | ReasoningItemContent::Text { text: t } => text.push_str(t),
                    }
                }
                if text.trim().is_empty() {
                    continue;
                }

                // Prefer immediate previous assistant message (stop turns)
                let mut attached = false;
                if idx > 0
                    && let ResponseItem::Message { role, .. } = &input[idx - 1]
                    && role == "assistant"
                {
                    reasoning_by_anchor_index
                        .entry(idx - 1)
                        .and_modify(|v| v.push_str(&text))
                        .or_insert(text.clone());
                    attached = true;
                }

                // Otherwise, attach to immediate next assistant anchor (tool-calls or assistant message)
                if !attached && idx + 1 < input.len() {
                    match &input[idx + 1] {
                        ResponseItem::FunctionCall { .. } | ResponseItem::LocalShellCall { .. } => {
                            reasoning_by_anchor_index
                                .entry(idx + 1)
                                .and_modify(|v| v.push_str(&text))
                                .or_insert(text.clone());
                        }
                        ResponseItem::Message { role, .. } if role == "assistant" => {
                            reasoning_by_anchor_index
                                .entry(idx + 1)
                                .and_modify(|v| v.push_str(&text))
                                .or_insert(text.clone());
                        }
                        _ => {}
                    }
                }
            }
        }
    }

    // Track last assistant text we emitted to avoid duplicate assistant messages
    // in the outbound Chat Completions payload (can happen if a final
    // aggregated assistant message was recorded alongside an earlier partial).
    let mut last_assistant_text: Option<String> = None;

    for (idx, item) in input.iter().enumerate() {
        match item {
            ResponseItem::Message { role, content, .. } => {
                let mut text = String::new();
                for c in content {
                    match c {
                        ContentItem::InputText { text: t }
                        | ContentItem::OutputText { text: t } => {
                            text.push_str(t);
                        }
                        _ => {}
                    }
                }
                // Skip exact-duplicate assistant messages.
                if role == "assistant" {
                    if let Some(prev) = &last_assistant_text
                        && prev == &text
                    {
                        continue;
                    }
                    last_assistant_text = Some(text.clone());
                }

                let mut msg = json!({"role": role, "content": text});
                if role == "assistant"
                    && let Some(reasoning) = reasoning_by_anchor_index.get(&idx)
                    && let Some(obj) = msg.as_object_mut()
                {
                    obj.insert("reasoning".to_string(), json!(reasoning));
                }
                messages.push(msg);
            }
            ResponseItem::FunctionCall {
                name,
                arguments,
                call_id,
                ..
            } => {
                let mut msg = json!({
                    "role": "assistant",
                    "content": null,
                    "tool_calls": [{
                        "id": call_id,
                        "type": "function",
                        "function": {
                            "name": name,
                            "arguments": arguments,
                        }
                    }]
                });
                if let Some(reasoning) = reasoning_by_anchor_index.get(&idx)
                    && let Some(obj) = msg.as_object_mut()
                {
                    obj.insert("reasoning".to_string(), json!(reasoning));
                }
                messages.push(msg);
            }
            ResponseItem::LocalShellCall {
                id,
                call_id: _,
                status,
                action,
            } => {
                // Confirm with API team.
                let mut msg = json!({
                    "role": "assistant",
                    "content": null,
                    "tool_calls": [{
                        "id": id.clone().unwrap_or_else(|| "".to_string()),
                        "type": "local_shell_call",
                        "status": status,
                        "action": action,
                    }]
                });
                if let Some(reasoning) = reasoning_by_anchor_index.get(&idx)
                    && let Some(obj) = msg.as_object_mut()
                {
                    obj.insert("reasoning".to_string(), json!(reasoning));
                }
                messages.push(msg);
            }
            ResponseItem::FunctionCallOutput { call_id, output } => {
                messages.push(json!({
                    "role": "tool",
                    "tool_call_id": call_id,
                    "content": output.content,
                }));
            }
            ResponseItem::CustomToolCall {
                id,
                call_id: _,
                name,
                input,
                status: _,
            } => {
                messages.push(json!({
                    "role": "assistant",
                    "content": null,
                    "tool_calls": [{
                        "id": id,
                        "type": "custom",
                        "custom": {
                            "name": name,
                            "input": input,
                        }
                    }]
                }));
            }
            ResponseItem::CustomToolCallOutput { call_id, output } => {
                messages.push(json!({
                    "role": "tool",
                    "tool_call_id": call_id,
                    "content": output,
                }));
            }
            ResponseItem::Reasoning { .. }
            | ResponseItem::WebSearchCall { .. }
            | ResponseItem::Other => {
                // Omit these items from the conversation history.
                continue;
            }
        }
    }

    let tools_json = create_tools_json_for_chat_completions_api(&prompt.tools)?;
    let payload = json!({
        "model": model_family.slug,
        "messages": messages,
        "stream": true,
        "tools": tools_json,
    });

    debug!(
        "POST to {}: {}",
        provider.get_full_url(&None),
        serde_json::to_string_pretty(&payload).unwrap_or_default()
    );

    let mut attempt = 0;
    let max_retries = provider.request_max_retries();
    loop {
        attempt += 1;

        let req_builder = provider.create_request_builder(client, &None).await?;

        let res = otel_event_manager
            .log_request(attempt, || {
                req_builder
                    .header(reqwest::header::ACCEPT, "text/event-stream")
                    .json(&payload)
                    .send()
            })
            .await;

        match res {
            Ok(resp) if resp.status().is_success() => {
                let (tx_event, rx_event) = mpsc::channel::<Result<ResponseEvent>>(1600);
                let stream = resp.bytes_stream().map_err(CodexErr::Reqwest);
                tokio::spawn(process_chat_sse(
                    stream,
                    tx_event,
                    provider.stream_idle_timeout(),
                    otel_event_manager.clone(),
                ));
                return Ok(ResponseStream { rx_event });
            }
            Ok(res) => {
                let status = res.status();
                if !(status == StatusCode::TOO_MANY_REQUESTS || status.is_server_error()) {
                    let body = (res.text().await).unwrap_or_default();
                    return Err(CodexErr::UnexpectedStatus(UnexpectedResponseError {
                        status,
                        body,
                        request_id: None,
                    }));
                }

                if attempt > max_retries {
                    return Err(CodexErr::RetryLimit(RetryLimitReachedError {
                        status,
                        request_id: None,
                    }));
                }

                let retry_after_secs = res
                    .headers()
                    .get(reqwest::header::RETRY_AFTER)
                    .and_then(|v| v.to_str().ok())
                    .and_then(|s| s.parse::<u64>().ok());

                let delay = retry_after_secs
                    .map(|s| Duration::from_millis(s * 1_000))
                    .unwrap_or_else(|| backoff(attempt));
                tokio::time::sleep(delay).await;
            }
            Err(e) => {
                if attempt > max_retries {
                    return Err(e.into());
                }
                let delay = backoff(attempt);
                tokio::time::sleep(delay).await;
            }
        }
    }
}

/// Lightweight SSE processor for the Chat Completions streaming format. The
/// output is mapped onto Codex's internal [`ResponseEvent`] so that the rest
/// of the pipeline can stay agnostic of the underlying wire format.
async fn process_chat_sse<S>(
    stream: S,
    tx_event: mpsc::Sender<Result<ResponseEvent>>,
    idle_timeout: Duration,
    otel_event_manager: OtelEventManager,
) where
    S: Stream<Item = Result<Bytes>> + Unpin,
{
    let mut stream = stream.eventsource();

    // State to accumulate a function call across streaming chunks.
    // OpenAI may split the `arguments` string over multiple `delta` events
    // until the chunk whose `finish_reason` is `tool_calls` is emitted. We
    // keep collecting the pieces here and forward a single
    // `ResponseItem::FunctionCall` once the call is complete.
    #[derive(Default)]
    struct FunctionCallState {
        name: Option<String>,
        arguments: String,
        call_id: Option<String>,
        active: bool,
    }

    let mut fn_call_state = FunctionCallState::default();
    let mut assistant_text = String::new();
    let mut reasoning_text = String::new();

    loop {
        let sse = match otel_event_manager
            .log_sse_event(|| timeout(idle_timeout, stream.next()))
            .await
        {
            Ok(Some(Ok(ev))) => ev,
            Ok(Some(Err(e))) => {
                let _ = tx_event
                    .send(Err(CodexErr::Stream(e.to_string(), None)))
                    .await;
                return;
            }
            Ok(None) => {
                // Stream closed gracefully – emit Completed with dummy id.
                let _ = tx_event
                    .send(Ok(ResponseEvent::Completed {
                        response_id: String::new(),
                        token_usage: None,
                    }))
                    .await;
                return;
            }
            Err(_) => {
                let _ = tx_event
                    .send(Err(CodexErr::Stream(
                        "idle timeout waiting for SSE".into(),
                        None,
                    )))
                    .await;
                return;
            }
        };

        // OpenAI Chat streaming sends a literal string "[DONE]" when finished.
        if sse.data.trim() == "[DONE]" {
            // Emit any finalized items before closing so downstream consumers receive
            // terminal events for both assistant content and raw reasoning.
            if !assistant_text.is_empty() {
                let item = ResponseItem::Message {
                    role: "assistant".to_string(),
                    content: vec![ContentItem::OutputText {
                        text: std::mem::take(&mut assistant_text),
                    }],
                    id: None,
                };
                let _ = tx_event.send(Ok(ResponseEvent::OutputItemDone(item))).await;
            }

            if !reasoning_text.is_empty() {
                let item = ResponseItem::Reasoning {
                    id: String::new(),
                    summary: Vec::new(),
                    content: Some(vec![ReasoningItemContent::ReasoningText {
                        text: std::mem::take(&mut reasoning_text),
                    }]),
                    encrypted_content: None,
                };
                let _ = tx_event.send(Ok(ResponseEvent::OutputItemDone(item))).await;
            }

            let _ = tx_event
                .send(Ok(ResponseEvent::Completed {
                    response_id: String::new(),
                    token_usage: None,
                }))
                .await;
            return;
        }

        // Parse JSON chunk
        let chunk: serde_json::Value = match serde_json::from_str(&sse.data) {
            Ok(v) => v,
            Err(_) => continue,
        };
        trace!("chat_completions received SSE chunk: {chunk:?}");

        let choice_opt = chunk.get("choices").and_then(|c| c.get(0));

        if let Some(choice) = choice_opt {
            // Handle assistant content tokens as streaming deltas.
            if let Some(content) = choice
                .get("delta")
                .and_then(|d| d.get("content"))
                .and_then(|c| c.as_str())
                && !content.is_empty()
            {
                assistant_text.push_str(content);
                let _ = tx_event
                    .send(Ok(ResponseEvent::OutputTextDelta(content.to_string())))
                    .await;
            }

            // Forward any reasoning/thinking deltas if present.
            // Some providers stream `reasoning` as a plain string while others
            // nest the text under an object (e.g. `{ "reasoning": { "text": "…" } }`).
            if let Some(reasoning_val) = choice.get("delta").and_then(|d| d.get("reasoning")) {
                let mut maybe_text = reasoning_val
                    .as_str()
                    .map(str::to_string)
                    .filter(|s| !s.is_empty());

                if maybe_text.is_none() && reasoning_val.is_object() {
                    if let Some(s) = reasoning_val
                        .get("text")
                        .and_then(|t| t.as_str())
                        .filter(|s| !s.is_empty())
                    {
                        maybe_text = Some(s.to_string());
                    } else if let Some(s) = reasoning_val
                        .get("content")
                        .and_then(|t| t.as_str())
                        .filter(|s| !s.is_empty())
                    {
                        maybe_text = Some(s.to_string());
                    }
                }

                if let Some(reasoning) = maybe_text {
                    // Accumulate so we can emit a terminal Reasoning item at the end.
                    reasoning_text.push_str(&reasoning);
                    let _ = tx_event
                        .send(Ok(ResponseEvent::ReasoningContentDelta(reasoning)))
                        .await;
                }
            }

            // Some providers only include reasoning on the final message object.
            if let Some(message_reasoning) = choice.get("message").and_then(|m| m.get("reasoning"))
            {
                // Accept either a plain string or an object with { text | content }
                if let Some(s) = message_reasoning.as_str() {
                    if !s.is_empty() {
                        reasoning_text.push_str(s);
                        let _ = tx_event
                            .send(Ok(ResponseEvent::ReasoningContentDelta(s.to_string())))
                            .await;
                    }
                } else if let Some(obj) = message_reasoning.as_object()
                    && let Some(s) = obj
                        .get("text")
                        .and_then(|v| v.as_str())
                        .or_else(|| obj.get("content").and_then(|v| v.as_str()))
                    && !s.is_empty()
                {
                    reasoning_text.push_str(s);
                    let _ = tx_event
                        .send(Ok(ResponseEvent::ReasoningContentDelta(s.to_string())))
                        .await;
                }
            }

            // Handle streaming function / tool calls.
            if let Some(tool_calls) = choice
                .get("delta")
                .and_then(|d| d.get("tool_calls"))
                .and_then(|tc| tc.as_array())
                && let Some(tool_call) = tool_calls.first()
            {
                // Mark that we have an active function call in progress.
                fn_call_state.active = true;

                // Extract call_id if present.
                if let Some(id) = tool_call.get("id").and_then(|v| v.as_str()) {
                    fn_call_state.call_id.get_or_insert_with(|| id.to_string());
                }

                // Extract function details if present.
                if let Some(function) = tool_call.get("function") {
                    if let Some(name) = function.get("name").and_then(|n| n.as_str()) {
                        fn_call_state.name.get_or_insert_with(|| name.to_string());
                    }

                    if let Some(args_fragment) = function.get("arguments").and_then(|a| a.as_str())
                    {
                        fn_call_state.arguments.push_str(args_fragment);
                    }
                }
            }

            // Emit end-of-turn when finish_reason signals completion.
            if let Some(finish_reason) = choice.get("finish_reason").and_then(|v| v.as_str()) {
                match finish_reason {
                    "tool_calls" if fn_call_state.active => {
                        // First, flush the terminal raw reasoning so UIs can finalize
                        // the reasoning stream before any exec/tool events begin.
                        if !reasoning_text.is_empty() {
                            let item = ResponseItem::Reasoning {
                                id: String::new(),
                                summary: Vec::new(),
                                content: Some(vec![ReasoningItemContent::ReasoningText {
                                    text: std::mem::take(&mut reasoning_text),
                                }]),
                                encrypted_content: None,
                            };
                            let _ = tx_event.send(Ok(ResponseEvent::OutputItemDone(item))).await;
                        }

                        // Then emit the FunctionCall response item.
                        let item = ResponseItem::FunctionCall {
                            id: None,
                            name: fn_call_state.name.clone().unwrap_or_else(|| "".to_string()),
                            arguments: fn_call_state.arguments.clone(),
                            call_id: fn_call_state.call_id.clone().unwrap_or_else(String::new),
                        };

                        let _ = tx_event.send(Ok(ResponseEvent::OutputItemDone(item))).await;
                    }
                    "stop" => {
                        // Regular turn without tool-call. Emit the final assistant message
                        // as a single OutputItemDone so non-delta consumers see the result.
                        if !assistant_text.is_empty() {
                            let item = ResponseItem::Message {
                                role: "assistant".to_string(),
                                content: vec![ContentItem::OutputText {
                                    text: std::mem::take(&mut assistant_text),
                                }],
                                id: None,
                            };
                            let _ = tx_event.send(Ok(ResponseEvent::OutputItemDone(item))).await;
                        }
                        // Also emit a terminal Reasoning item so UIs can finalize raw reasoning.
                        if !reasoning_text.is_empty() {
                            let item = ResponseItem::Reasoning {
                                id: String::new(),
                                summary: Vec::new(),
                                content: Some(vec![ReasoningItemContent::ReasoningText {
                                    text: std::mem::take(&mut reasoning_text),
                                }]),
                                encrypted_content: None,
                            };
                            let _ = tx_event.send(Ok(ResponseEvent::OutputItemDone(item))).await;
                        }
                    }
                    _ => {}
                }

                // Emit Completed regardless of reason so the agent can advance.
                let _ = tx_event
                    .send(Ok(ResponseEvent::Completed {
                        response_id: String::new(),
                        token_usage: None,
                    }))
                    .await;

                // Prepare for potential next turn (should not happen in same stream).
                // fn_call_state = FunctionCallState::default();

                return; // End processing for this SSE stream.
            }
        }
    }
}

/// Optional client-side aggregation helper
///
/// Stream adapter that merges the incremental `OutputItemDone` chunks coming from
/// [`process_chat_sse`] into a *running* assistant message, **suppressing the
/// per-token deltas**.  The stream stays silent while the model is thinking
/// and only emits two events per turn:
///
///   1. `ResponseEvent::OutputItemDone` with the *complete* assistant message
///      (fully concatenated).
///   2. The original `ResponseEvent::Completed` right after it.
///
/// This mirrors the behaviour the TypeScript CLI exposes to its higher layers.
///
/// The adapter is intentionally *lossless*: callers who do **not** opt in via
/// [`AggregateStreamExt::aggregate()`] keep receiving the original unmodified
/// events.
#[derive(Copy, Clone, Eq, PartialEq)]
enum AggregateMode {
    AggregatedOnly,
    Streaming,
}
pub(crate) struct AggregatedChatStream<S> {
    inner: S,
    cumulative: String,
    cumulative_reasoning: String,
    pending: std::collections::VecDeque<ResponseEvent>,
    mode: AggregateMode,
}

impl<S> Stream for AggregatedChatStream<S>
where
    S: Stream<Item = Result<ResponseEvent>> + Unpin,
{
    type Item = Result<ResponseEvent>;

    fn poll_next(self: Pin<&mut Self>, cx: &mut Context<'_>) -> Poll<Option<Self::Item>> {
        let this = self.get_mut();

        // First, flush any buffered events from the previous call.
        if let Some(ev) = this.pending.pop_front() {
            return Poll::Ready(Some(Ok(ev)));
        }

        loop {
            match Pin::new(&mut this.inner).poll_next(cx) {
                Poll::Pending => return Poll::Pending,
                Poll::Ready(None) => return Poll::Ready(None),
                Poll::Ready(Some(Err(e))) => return Poll::Ready(Some(Err(e))),
                Poll::Ready(Some(Ok(ResponseEvent::OutputItemDone(item)))) => {
                    // If this is an incremental assistant message chunk, accumulate but
                    // do NOT emit yet. Forward any other item (e.g. FunctionCall) right
                    // away so downstream consumers see it.

                    let is_assistant_message = matches!(
                        &item,
                        codex_protocol::models::ResponseItem::Message { role, .. } if role == "assistant"
                    );

                    if is_assistant_message {
                        match this.mode {
                            AggregateMode::AggregatedOnly => {
                                // Only use the final assistant message if we have not
                                // seen any deltas; otherwise, deltas already built the
                                // cumulative text and this would duplicate it.
                                if this.cumulative.is_empty()
                                    && let codex_protocol::models::ResponseItem::Message {
                                        content,
                                        ..
                                    } = &item
                                    && let Some(text) = content.iter().find_map(|c| match c {
                                        codex_protocol::models::ContentItem::OutputText {
                                            text,
                                        } => Some(text),
                                        _ => None,
                                    })
                                {
                                    this.cumulative.push_str(text);
                                }
                                // Swallow assistant message here; emit on Completed.
                                continue;
                            }
                            AggregateMode::Streaming => {
                                // In streaming mode, if we have not seen any deltas, forward
                                // the final assistant message directly. If deltas were seen,
                                // suppress the final message to avoid duplication.
                                if this.cumulative.is_empty() {
                                    return Poll::Ready(Some(Ok(ResponseEvent::OutputItemDone(
                                        item,
                                    ))));
                                } else {
                                    continue;
                                }
                            }
                        }
                    }

                    // Not an assistant message – forward immediately.
                    return Poll::Ready(Some(Ok(ResponseEvent::OutputItemDone(item))));
                }
                Poll::Ready(Some(Ok(ResponseEvent::RateLimits(snapshot)))) => {
                    return Poll::Ready(Some(Ok(ResponseEvent::RateLimits(snapshot))));
                }
                Poll::Ready(Some(Ok(ResponseEvent::Completed {
                    response_id,
                    token_usage,
                }))) => {
                    // Build any aggregated items in the correct order: Reasoning first, then Message.
                    let mut emitted_any = false;

                    if !this.cumulative_reasoning.is_empty()
                        && matches!(this.mode, AggregateMode::AggregatedOnly)
                    {
                        let aggregated_reasoning =
                            codex_protocol::models::ResponseItem::Reasoning {
                                id: String::new(),
                                summary: Vec::new(),
                                content: Some(vec![
                                    codex_protocol::models::ReasoningItemContent::ReasoningText {
                                        text: std::mem::take(&mut this.cumulative_reasoning),
                                    },
                                ]),
                                encrypted_content: None,
                            };
                        this.pending
                            .push_back(ResponseEvent::OutputItemDone(aggregated_reasoning));
                        emitted_any = true;
                    }

                    // Always emit the final aggregated assistant message when any
                    // content deltas have been observed. In AggregatedOnly mode this
                    // is the sole assistant output; in Streaming mode this finalizes
                    // the streamed deltas into a terminal OutputItemDone so callers
                    // can persist/render the message once per turn.
                    if !this.cumulative.is_empty() {
                        let aggregated_message = codex_protocol::models::ResponseItem::Message {
                            id: None,
                            role: "assistant".to_string(),
                            content: vec![codex_protocol::models::ContentItem::OutputText {
                                text: std::mem::take(&mut this.cumulative),
                            }],
                        };
                        this.pending
                            .push_back(ResponseEvent::OutputItemDone(aggregated_message));
                        emitted_any = true;
                    }

                    // Always emit Completed last when anything was aggregated.
                    if emitted_any {
                        this.pending.push_back(ResponseEvent::Completed {
                            response_id: response_id.clone(),
                            token_usage: token_usage.clone(),
                        });
                        // Return the first pending event now.
                        if let Some(ev) = this.pending.pop_front() {
                            return Poll::Ready(Some(Ok(ev)));
                        }
                    }

                    // Nothing aggregated – forward Completed directly.
                    return Poll::Ready(Some(Ok(ResponseEvent::Completed {
                        response_id,
                        token_usage,
                    })));
                }
                Poll::Ready(Some(Ok(ResponseEvent::Created))) => {
                    // These events are exclusive to the Responses API and
                    // will never appear in a Chat Completions stream.
                    continue;
                }
                Poll::Ready(Some(Ok(ResponseEvent::OutputTextDelta(delta)))) => {
                    // Always accumulate deltas so we can emit a final OutputItemDone at Completed.
                    this.cumulative.push_str(&delta);
                    if matches!(this.mode, AggregateMode::Streaming) {
                        // In streaming mode, also forward the delta immediately.
                        return Poll::Ready(Some(Ok(ResponseEvent::OutputTextDelta(delta))));
                    } else {
                        continue;
                    }
                }
                Poll::Ready(Some(Ok(ResponseEvent::ReasoningContentDelta(delta)))) => {
                    // Always accumulate reasoning deltas so we can emit a final Reasoning item at Completed.
                    this.cumulative_reasoning.push_str(&delta);
                    if matches!(this.mode, AggregateMode::Streaming) {
                        // In streaming mode, also forward the delta immediately.
                        return Poll::Ready(Some(Ok(ResponseEvent::ReasoningContentDelta(delta))));
                    } else {
                        continue;
                    }
                }
                Poll::Ready(Some(Ok(ResponseEvent::ReasoningSummaryDelta(_)))) => {
                    continue;
                }
                Poll::Ready(Some(Ok(ResponseEvent::ReasoningSummaryPartAdded))) => {
                    continue;
                }
                Poll::Ready(Some(Ok(ResponseEvent::WebSearchCallBegin { call_id }))) => {
                    return Poll::Ready(Some(Ok(ResponseEvent::WebSearchCallBegin { call_id })));
                }
            }
        }
    }
}

/// Extension trait that activates aggregation on any stream of [`ResponseEvent`].
pub(crate) trait AggregateStreamExt: Stream<Item = Result<ResponseEvent>> + Sized {
    /// Returns a new stream that emits **only** the final assistant message
    /// per turn instead of every incremental delta.  The produced
    /// `ResponseEvent` sequence for a typical text turn looks like:
    ///
    /// ```ignore
    ///     OutputItemDone(<full message>)
    ///     Completed
    /// ```
    ///
    /// No other `OutputItemDone` events will be seen by the caller.
    ///
    /// Usage:
    ///
    /// ```ignore
    /// let agg_stream = client.stream(&prompt).await?.aggregate();
    /// while let Some(event) = agg_stream.next().await {
    ///     // event now contains cumulative text
    /// }
    /// ```
    fn aggregate(self) -> AggregatedChatStream<Self> {
        AggregatedChatStream::new(self, AggregateMode::AggregatedOnly)
    }
}

impl<T> AggregateStreamExt for T where T: Stream<Item = Result<ResponseEvent>> + Sized {}

impl<S> AggregatedChatStream<S> {
    fn new(inner: S, mode: AggregateMode) -> Self {
        AggregatedChatStream {
            inner,
            cumulative: String::new(),
            cumulative_reasoning: String::new(),
            pending: std::collections::VecDeque::new(),
            mode,
        }
    }

    pub(crate) fn streaming_mode(inner: S) -> Self {
        Self::new(inner, AggregateMode::Streaming)
    }
}<|MERGE_RESOLUTION|>--- conflicted
+++ resolved
@@ -17,27 +17,11 @@
 use codex_protocol::models::ReasoningItemContent;
 use codex_protocol::models::ResponseItem;
 use eventsource_stream::Eventsource;
-use futures::{Stream, StreamExt, TryStreamExt};
+use futures::Stream;
+use futures::StreamExt;
+use futures::TryStreamExt;
 use reqwest::StatusCode;
 use serde_json::json;
-<<<<<<< HEAD
-use std::{
-    pin::Pin,
-    task::{Context, Poll},
-};
-use tokio::{sync::mpsc, time::timeout};
-use tracing::{debug, trace};
-
-use crate::{
-    ModelProviderInfo,
-    client_common::{Prompt, ResponseEvent, ResponseStream},
-    error::{CodexErr, Result},
-    model_family::ModelFamily,
-    openai_tools::create_tools_json_for_chat_completions_api,
-    util::backoff,
-};
-use codex_protocol::models::{ContentItem, ReasoningItemContent, ResponseItem};
-=======
 use std::pin::Pin;
 use std::task::Context;
 use std::task::Poll;
@@ -45,7 +29,6 @@
 use tokio::time::timeout;
 use tracing::debug;
 use tracing::trace;
->>>>>>> a95605a8
 
 /// Implementation for the classic Chat Completions API.
 pub(crate) async fn stream_chat_completions(
