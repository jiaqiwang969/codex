--- conflicted
+++ resolved
@@ -1,34 +1,21 @@
-<<<<<<< HEAD
-use crate::{
-    error::Result,
-    model_family::ModelFamily,
-    openai_tools::OpenAiTool,
-    protocol::{RateLimitSnapshot, TokenUsage},
-};
-=======
 use crate::client_common::tools::ToolSpec;
 use crate::error::Result;
 use crate::model_family::ModelFamily;
 use crate::protocol::RateLimitSnapshot;
 use crate::protocol::TokenUsage;
->>>>>>> a95605a8
 use codex_apply_patch::APPLY_PATCH_TOOL_INSTRUCTIONS;
-use codex_protocol::{
-    config_types::{
-        ReasoningEffort as ReasoningEffortConfig, ReasoningSummary as ReasoningSummaryConfig,
-        Verbosity as VerbosityConfig,
-    },
-    models::ResponseItem,
-};
+use codex_protocol::config_types::ReasoningEffort as ReasoningEffortConfig;
+use codex_protocol::config_types::ReasoningSummary as ReasoningSummaryConfig;
+use codex_protocol::config_types::Verbosity as VerbosityConfig;
+use codex_protocol::models::ResponseItem;
 use futures::Stream;
 use serde::Serialize;
 use serde_json::Value;
-use std::{
-    borrow::Cow,
-    ops::Deref,
-    pin::Pin,
-    task::{Context, Poll},
-};
+use std::borrow::Cow;
+use std::ops::Deref;
+use std::pin::Pin;
+use std::task::Context;
+use std::task::Poll;
 use tokio::sync::mpsc;
 
 /// Review thread system prompt. Edit `core/src/review_prompt.md` to customize.
