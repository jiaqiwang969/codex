--- conflicted
+++ resolved
@@ -1,24 +1,17 @@
 #![allow(clippy::unwrap_used, clippy::expect_used)]
 
-use std::{
-    fs::{
-        File, {self},
-    },
-    io::Write,
-    path::Path,
-};
+use std::fs::File;
+use std::fs::{self};
+use std::io::Write;
+use std::path::Path;
 
 use tempfile::TempDir;
-use time::{
-    OffsetDateTime, PrimitiveDateTime, format_description::FormatItem, macros::format_description,
-};
+use time::OffsetDateTime;
+use time::PrimitiveDateTime;
+use time::format_description::FormatItem;
+use time::macros::format_description;
 use uuid::Uuid;
 
-<<<<<<< HEAD
-use crate::rollout::list::{
-    ConversationItem, ConversationsPage, Cursor, get_conversation, get_conversations,
-};
-=======
 use crate::rollout::INTERACTIVE_SESSION_SOURCES;
 use crate::rollout::list::ConversationItem;
 use crate::rollout::list::ConversationsPage;
@@ -40,7 +33,6 @@
 use codex_protocol::protocol::UserMessageEvent;
 
 const NO_SOURCE_FILTER: &[SessionSource] = &[];
->>>>>>> a95605a8
 
 fn write_session_file(
     root: &Path,
