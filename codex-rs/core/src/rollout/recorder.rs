--- conflicted
+++ resolved
@@ -1,38 +1,13 @@
 //! Persist Codex session rollouts (.jsonl) so sessions can be replayed or inspected later.
 
-use std::{
-    fs::{
-        File, {self},
-    },
-    io::Error as IoError,
-    path::{Path, PathBuf},
-};
+use std::fs::File;
+use std::fs::{self};
+use std::io::Error as IoError;
+use std::path::Path;
+use std::path::PathBuf;
 
 use codex_protocol::ConversationId;
 use serde_json::Value;
-<<<<<<< HEAD
-use time::{OffsetDateTime, format_description::FormatItem, macros::format_description};
-use tokio::{
-    io::AsyncWriteExt,
-    sync::{
-        mpsc::{
-            Sender, {self},
-        },
-        oneshot,
-    },
-};
-use tracing::{info, warn};
-
-use super::{
-    SESSIONS_SUBDIR,
-    list::{ConversationsPage, Cursor, get_conversations},
-    policy::is_persisted_response_item,
-};
-use crate::{config::Config, default_client::ORIGINATOR, git_info::collect_git_info};
-use codex_protocol::protocol::{
-    InitialHistory, ResumedHistory, RolloutItem, RolloutLine, SessionMeta, SessionMetaLine,
-};
-=======
 use time::OffsetDateTime;
 use time::format_description::FormatItem;
 use time::macros::format_description;
@@ -58,7 +33,6 @@
 use codex_protocol::protocol::SessionMeta;
 use codex_protocol::protocol::SessionMetaLine;
 use codex_protocol::protocol::SessionSource;
->>>>>>> a95605a8
 
 /// Records all [`ResponseItem`]s for a session and flushes them to disk after
 /// every update.
