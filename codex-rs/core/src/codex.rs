--- conflicted
+++ resolved
@@ -1,98 +1,3 @@
-<<<<<<< HEAD
-use std::{
-    borrow::Cow,
-    collections::HashMap,
-    path::{Path, PathBuf},
-    sync::{Arc, atomic::AtomicU64},
-    time::Duration,
-};
-
-use crate::{
-    AuthManager, client_common::REVIEW_PROMPT, event_mapping::map_response_item_to_event_messages,
-    function_tool::FunctionCallError, review_format::format_review_findings_block,
-    user_notification::UserNotifier,
-};
-use async_channel::{Receiver, Sender};
-use codex_apply_patch::{
-    ApplyPatchAction, MaybeApplyPatchVerified, maybe_parse_apply_patch_verified,
-};
-use codex_protocol::{
-    mcp_protocol::ConversationId,
-    protocol::{
-        ConversationPathResponseEvent, ExitedReviewModeEvent, ReviewRequest, RolloutItem,
-        TaskStartedEvent, TurnAbortReason, TurnContextItem,
-    },
-};
-use futures::prelude::*;
-use mcp_types::CallToolResult;
-use serde::{Deserialize, Serialize};
-use serde_json::{self, Value};
-use tokio::sync::{Mutex, oneshot};
-use tracing::{debug, error, info, trace, warn};
-
-use crate::{
-    ModelProviderInfo, apply_patch,
-    apply_patch::{
-        ApplyPatchExec, CODEX_APPLY_PATCH_ARG1, InternalApplyPatchInvocation,
-        convert_apply_patch_to_protocol,
-    },
-    client::ModelClient,
-    client_common::{Prompt, ResponseEvent},
-    config::Config,
-    config_types::ShellEnvironmentPolicy,
-    conversation_history::ConversationHistory,
-    environment_context::EnvironmentContext,
-    error::{CodexErr, Result as CodexResult, SandboxErr, get_error_message_ui},
-    exec::{
-        ExecParams, ExecToolCallOutput, SandboxType, StdoutStream, StreamOutput,
-        process_exec_tool_call,
-    },
-    exec_command::{
-        EXEC_COMMAND_TOOL_NAME, ExecCommandParams, ExecSessionManager, WRITE_STDIN_TOOL_NAME,
-        WriteStdinParams,
-    },
-    exec_env::create_env,
-    mcp_connection_manager::McpConnectionManager,
-    mcp_tool_call::handle_mcp_tool_call,
-    model_family::find_family_for_model,
-    openai_model_info::get_model_info,
-    openai_tools::{ApplyPatchToolArgs, ToolsConfig, ToolsConfigParams, get_openai_tools},
-    parse_command::parse_command,
-    plan_tool::handle_update_plan,
-    project_doc::get_user_instructions,
-    protocol::{
-        AgentMessageDeltaEvent, AgentReasoningDeltaEvent, AgentReasoningRawContentDeltaEvent,
-        AgentReasoningSectionBreakEvent, ApplyPatchApprovalRequestEvent, AskForApproval,
-        BackgroundEventEvent, ErrorEvent, Event, EventMsg, ExecApprovalRequestEvent,
-        ExecCommandBeginEvent, ExecCommandEndEvent, FileChange, InputItem,
-        ListCustomPromptsResponseEvent, Op, PatchApplyBeginEvent, PatchApplyEndEvent,
-        RateLimitSnapshot, ReviewDecision, ReviewOutputEvent, SandboxPolicy,
-        SessionConfiguredEvent, StreamErrorEvent, Submission, TokenCountEvent, TokenUsage,
-        TurnDiffEvent, WebSearchBeginEvent,
-    },
-    rollout::{RolloutRecorder, RolloutRecorderParams},
-    safety::{SafetyCheck, assess_command_safety, assess_safety_for_untrusted_command},
-    shell,
-    state::{ActiveTurn, SessionServices},
-    tasks::{CompactTask, RegularTask, ReviewTask},
-    turn_diff_tracker::TurnDiffTracker,
-    unified_exec::UnifiedExecSessionManager,
-    user_instructions::UserInstructions,
-    user_notification::UserNotification,
-    util::backoff,
-};
-use codex_protocol::{
-    config_types::{
-        ReasoningEffort as ReasoningEffortConfig, ReasoningSummary as ReasoningSummaryConfig,
-    },
-    custom_prompts::CustomPrompt,
-    models::{
-        ContentItem, FunctionCallOutputPayload, LocalShellAction, ResponseInputItem, ResponseItem,
-        ShellToolCallParams,
-    },
-    protocol::InitialHistory,
-};
-=======
 use std::borrow::Cow;
 use std::fmt::Debug;
 use std::path::PathBuf;
@@ -210,10 +115,10 @@
 use codex_protocol::models::ResponseInputItem;
 use codex_protocol::models::ResponseItem;
 use codex_protocol::protocol::InitialHistory;
->>>>>>> a95605a8
 
 pub mod compact;
-use self::compact::{build_compacted_history, collect_user_messages};
+use self::compact::build_compacted_history;
+use self::compact::collect_user_messages;
 
 /// The high-level interface to the Codex system.
 /// It operates as a queue pair where you send submissions and receive events.
@@ -2486,16 +2391,6 @@
 #[cfg(test)]
 mod tests {
     use super::*;
-<<<<<<< HEAD
-    use crate::{
-        config::{ConfigOverrides, ConfigToml},
-        protocol::{CompactedItem, InitialHistory, ResumedHistory},
-        state::TaskKind,
-        tasks::{SessionTask, SessionTaskContext},
-    };
-    use codex_protocol::models::ContentItem;
-    use mcp_types::{ContentBlock, TextContent};
-=======
     use crate::config::ConfigOverrides;
     use crate::config::ConfigToml;
 
@@ -2518,12 +2413,14 @@
 
     use mcp_types::ContentBlock;
     use mcp_types::TextContent;
->>>>>>> a95605a8
     use pretty_assertions::assert_eq;
     use serde::Deserialize;
     use serde_json::json;
-    use std::{path::PathBuf, sync::Arc, time::Duration as StdDuration};
-    use tokio::time::{Duration, sleep};
+    use std::path::PathBuf;
+    use std::sync::Arc;
+    use std::time::Duration as StdDuration;
+    use tokio::time::Duration;
+    use tokio::time::sleep;
 
     #[test]
     fn reconstruct_history_matches_live_compactions() {
@@ -3142,11 +3039,10 @@
 
     #[tokio::test]
     async fn rejects_escalated_permissions_when_policy_not_on_request() {
-        use crate::{
-            exec::ExecParams,
-            protocol::{AskForApproval, SandboxPolicy},
-            turn_diff_tracker::TurnDiffTracker,
-        };
+        use crate::exec::ExecParams;
+        use crate::protocol::AskForApproval;
+        use crate::protocol::SandboxPolicy;
+        use crate::turn_diff_tracker::TurnDiffTracker;
         use std::collections::HashMap;
 
         let (session, mut turn_context) = make_session_and_context();
