--- conflicted
+++ resolved
@@ -1,23 +1,3 @@
-<<<<<<< HEAD
-use crate::{
-    AuthManager, CodexAuth,
-    codex::{
-        Codex, CodexSpawnOk, INITIAL_SUBMIT_ID,
-        compact::{content_items_to_text, is_session_prefix_message},
-    },
-    codex_conversation::CodexConversation,
-    config::Config,
-    error::{CodexErr, Result as CodexResult},
-    protocol::{Event, EventMsg, SessionConfiguredEvent},
-    rollout::RolloutRecorder,
-};
-use codex_protocol::{
-    mcp_protocol::ConversationId,
-    models::ResponseItem,
-    protocol::{InitialHistory, RolloutItem},
-};
-use std::{collections::HashMap, path::PathBuf, sync::Arc};
-=======
 use crate::AuthManager;
 use crate::CodexAuth;
 use crate::codex::Codex;
@@ -41,7 +21,6 @@
 use std::collections::HashMap;
 use std::path::PathBuf;
 use std::sync::Arc;
->>>>>>> a95605a8
 use tokio::sync::RwLock;
 
 /// Represents a newly created Codex conversation, including the first event
@@ -231,7 +210,9 @@
 mod tests {
     use super::*;
     use crate::codex::make_session_and_context;
-    use codex_protocol::models::{ContentItem, ReasoningItemReasoningSummary, ResponseItem};
+    use codex_protocol::models::ContentItem;
+    use codex_protocol::models::ReasoningItemReasoningSummary;
+    use codex_protocol::models::ResponseItem;
     use pretty_assertions::assert_eq;
 
     fn user_msg(text: &str) -> ResponseItem {
