--- conflicted
+++ resolved
@@ -5,20 +5,6 @@
 #![deny(clippy::disallowed_methods)]
 use app::App;
 pub use app::AppExitInfo;
-<<<<<<< HEAD
-use codex_core::{
-    AuthManager, BUILT_IN_OSS_MODEL_PROVIDER_ID, CodexAuth, RolloutRecorder,
-    config::{
-        Config, ConfigOverrides, ConfigToml, GPT_5_CODEX_MEDIUM_MODEL, find_codex_home,
-        load_config_as_toml_with_cli_overrides, persist_model_selection,
-    },
-    find_conversation_path_by_id_str,
-    protocol::{AskForApproval, SandboxPolicy},
-};
-use codex_ollama::DEFAULT_OSS_MODEL;
-use codex_protocol::{config_types::SandboxMode, mcp_protocol::AuthMode};
-use std::{fs::OpenOptions, path::PathBuf};
-=======
 use codex_app_server_protocol::AuthMode;
 use codex_core::AuthManager;
 use codex_core::BUILT_IN_OSS_MODEL_PROVIDER_ID;
@@ -38,10 +24,10 @@
 use opentelemetry_appender_tracing::layer::OpenTelemetryTracingBridge;
 use std::fs::OpenOptions;
 use std::path::PathBuf;
->>>>>>> a95605a8
 use tracing::error;
 use tracing_appender::non_blocking;
-use tracing_subscriber::{EnvFilter, prelude::*};
+use tracing_subscriber::EnvFilter;
+use tracing_subscriber::prelude::*;
 
 mod app;
 mod app_backtrack;
@@ -94,21 +80,10 @@
 #[cfg(not(debug_assertions))]
 mod updates;
 
-<<<<<<< HEAD
-use crate::{
-    new_model_popup::{ModelUpgradeDecision, run_model_upgrade_popup},
-    onboarding::{
-        TrustDirectorySelection,
-        onboarding_screen::{OnboardingScreenArgs, run_onboarding_app},
-    },
-    tui::Tui,
-};
-=======
 use crate::onboarding::TrustDirectorySelection;
 use crate::onboarding::onboarding_screen::OnboardingScreenArgs;
 use crate::onboarding::onboarding_screen::run_onboarding_app;
 use crate::tui::Tui;
->>>>>>> a95605a8
 pub use cli::Cli;
 pub use markdown_render::render_markdown_text;
 pub use public_widgets::composer_input::ComposerAction;
@@ -327,14 +302,10 @@
     // within the TUI scrollback. Building spans keeps styling consistent.
     #[cfg(not(debug_assertions))]
     if let Some(latest_version) = updates::get_upgrade_version(&config) {
-<<<<<<< HEAD
-        use ratatui::{style::Stylize as _, text::Line};
-=======
         use crate::history_cell::padded_emoji;
         use crate::history_cell::with_border_with_inner_width;
         use ratatui::style::Stylize as _;
         use ratatui::text::Line;
->>>>>>> a95605a8
 
         let current_version = env!("CARGO_PKG_VERSION");
         let exe = std::env::current_exe()?;
@@ -567,141 +538,4 @@
     }
 
     login_status == LoginStatus::NotAuthenticated
-<<<<<<< HEAD
-}
-
-fn should_show_model_rollout_prompt(
-    cli: &Cli,
-    config: &Config,
-    active_profile: Option<&str>,
-    gpt_5_codex_model_prompt_seen: bool,
-) -> bool {
-    let login_status = get_login_status(config);
-
-    active_profile.is_none()
-        && cli.model.is_none()
-        && !gpt_5_codex_model_prompt_seen
-        && config.model_provider.requires_openai_auth
-        && matches!(login_status, LoginStatus::AuthMode(AuthMode::ChatGPT))
-        && !cli.oss
-}
-
-#[cfg(test)]
-mod tests {
-    use super::*;
-    use clap::Parser;
-    use codex_core::{
-        auth::{AuthDotJson, get_auth_file, login_with_api_key, write_auth_json},
-        token_data::{IdTokenInfo, TokenData},
-    };
-    use std::sync::atomic::{AtomicUsize, Ordering};
-
-    fn get_next_codex_home() -> PathBuf {
-        static NEXT_CODEX_HOME_ID: AtomicUsize = AtomicUsize::new(0);
-        let mut codex_home = std::env::temp_dir();
-        let unique_suffix = format!(
-            "codex_tui_test_{}_{}",
-            std::process::id(),
-            NEXT_CODEX_HOME_ID.fetch_add(1, Ordering::Relaxed)
-        );
-        codex_home.push(unique_suffix);
-        codex_home
-    }
-
-    fn make_config() -> Config {
-        // Create a unique CODEX_HOME per test to isolate auth.json writes.
-        let codex_home = get_next_codex_home();
-        std::fs::create_dir_all(&codex_home).expect("create unique CODEX_HOME");
-        Config::load_from_base_config_with_overrides(
-            ConfigToml::default(),
-            ConfigOverrides::default(),
-            codex_home,
-        )
-        .expect("load default config")
-    }
-
-    /// Test helper to write an `auth.json` with the requested auth mode into the
-    /// provided CODEX_HOME directory. This ensures `get_login_status()` reads the
-    /// intended mode deterministically.
-    fn set_auth_method(codex_home: &std::path::Path, mode: AuthMode) {
-        match mode {
-            AuthMode::ApiKey => {
-                login_with_api_key(codex_home, "sk-test-key").expect("write api key auth.json");
-            }
-            AuthMode::ChatGPT => {
-                // Minimal valid JWT payload: header.payload.signature (all base64url, no padding)
-                const FAKE_JWT: &str = "eyJhbGciOiJub25lIiwidHlwIjoiSldUIn0.e30.c2ln"; // {"alg":"none","typ":"JWT"}.{}."sig"
-                let mut id_info = IdTokenInfo::default();
-                id_info.raw_jwt = FAKE_JWT.to_string();
-                let auth = AuthDotJson {
-                    openai_api_key: None,
-                    tokens: Some(TokenData {
-                        id_token: id_info,
-                        access_token: "access-token".to_string(),
-                        refresh_token: "refresh-token".to_string(),
-                        account_id: None,
-                    }),
-                    last_refresh: None,
-                };
-                let file = get_auth_file(codex_home);
-                write_auth_json(&file, &auth).expect("write chatgpt auth.json");
-            }
-        }
-    }
-
-    #[test]
-    fn shows_login_when_not_authenticated() {
-        let cfg = make_config();
-        assert!(should_show_login_screen(
-            LoginStatus::NotAuthenticated,
-            &cfg
-        ));
-    }
-
-    #[test]
-    fn shows_model_rollout_prompt_for_default_model() {
-        let cli = Cli::parse_from(["codex"]);
-        let cfg = make_config();
-        set_auth_method(&cfg.codex_home, AuthMode::ChatGPT);
-        assert!(should_show_model_rollout_prompt(&cli, &cfg, None, false,));
-    }
-
-    #[test]
-    fn hides_model_rollout_prompt_when_api_auth_mode() {
-        let cli = Cli::parse_from(["codex"]);
-        let cfg = make_config();
-        set_auth_method(&cfg.codex_home, AuthMode::ApiKey);
-        assert!(!should_show_model_rollout_prompt(&cli, &cfg, None, false,));
-    }
-
-    #[test]
-    fn hides_model_rollout_prompt_when_marked_seen() {
-        let cli = Cli::parse_from(["codex"]);
-        let cfg = make_config();
-        set_auth_method(&cfg.codex_home, AuthMode::ChatGPT);
-        assert!(!should_show_model_rollout_prompt(&cli, &cfg, None, true,));
-    }
-
-    #[test]
-    fn hides_model_rollout_prompt_when_cli_overrides_model() {
-        let cli = Cli::parse_from(["codex", "--model", "gpt-4.1"]);
-        let cfg = make_config();
-        set_auth_method(&cfg.codex_home, AuthMode::ChatGPT);
-        assert!(!should_show_model_rollout_prompt(&cli, &cfg, None, false,));
-    }
-
-    #[test]
-    fn hides_model_rollout_prompt_when_profile_active() {
-        let cli = Cli::parse_from(["codex"]);
-        let cfg = make_config();
-        set_auth_method(&cfg.codex_home, AuthMode::ChatGPT);
-        assert!(!should_show_model_rollout_prompt(
-            &cli,
-            &cfg,
-            Some("gpt5"),
-            false,
-        ));
-    }
-=======
->>>>>>> a95605a8
 }