--- conflicted
+++ resolved
@@ -82,11 +82,8 @@
             | SlashCommand::Agent
             | SlashCommand::Status
             | SlashCommand::Mcp
-<<<<<<< HEAD
             | SlashCommand::TumixStop
-=======
             | SlashCommand::Feedback
->>>>>>> 5450d295
             | SlashCommand::Quit => true,
 
             #[cfg(debug_assertions)]
