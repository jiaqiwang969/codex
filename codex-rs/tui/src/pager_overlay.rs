--- conflicted
+++ resolved
@@ -24,7 +24,6 @@
 use ratatui::widgets::Paragraph;
 use ratatui::widgets::Widget;
 use ratatui::widgets::WidgetRef;
-use ratatui::widgets::Wrap;
 
 pub(crate) enum Overlay {
     Transcript(TranscriptOverlay),
@@ -877,7 +876,6 @@
         s
     }
 
-<<<<<<< HEAD
     /// Return column positions (cells) of commit dots in a plain string.
     fn scan_commit_cols(s: &str) -> Vec<usize> {
         use unicode_width::UnicodeWidthChar;
@@ -889,14 +887,6 @@
                 cols.push(col);
             }
             col += w;
-=======
-impl CachedRenderable {
-    fn new(renderable: impl Into<Box<dyn Renderable>>) -> Self {
-        Self {
-            renderable: renderable.into(),
-            height: std::cell::Cell::new(None),
-            last_width: std::cell::Cell::new(None),
->>>>>>> 5450d295
         }
         cols
     }
@@ -1516,7 +1506,6 @@
     fn render_cells_to_texts(
         cells: &[Arc<dyn HistoryCell>],
         highlight_cell: Option<usize>,
-<<<<<<< HEAD
     ) -> Vec<Text<'static>> {
         let mut texts: Vec<Text<'static>> = Vec::new();
         let mut first = true;
@@ -1538,39 +1527,6 @@
             first = false;
         }
         texts
-=======
-    ) -> Vec<Box<dyn Renderable>> {
-        cells
-            .iter()
-            .enumerate()
-            .flat_map(|(i, c)| {
-                let mut v: Vec<Box<dyn Renderable>> = Vec::new();
-                let mut cell_renderable = if c.as_any().is::<UserHistoryCell>() {
-                    Box::new(CachedRenderable::new(CellRenderable {
-                        cell: c.clone(),
-                        style: if highlight_cell == Some(i) {
-                            user_message_style().reversed()
-                        } else {
-                            user_message_style()
-                        },
-                    })) as Box<dyn Renderable>
-                } else {
-                    Box::new(CachedRenderable::new(CellRenderable {
-                        cell: c.clone(),
-                        style: Style::default(),
-                    })) as Box<dyn Renderable>
-                };
-                if !c.is_stream_continuation() && i > 0 {
-                    cell_renderable = Box::new(InsetRenderable::new(
-                        cell_renderable,
-                        Insets::tlbr(1, 0, 0, 0),
-                    ));
-                }
-                v.push(cell_renderable);
-                v
-            })
-            .collect()
->>>>>>> 5450d295
     }
 
     pub(crate) fn insert_cell(&mut self, cell: Arc<dyn HistoryCell>) {
@@ -1680,7 +1636,6 @@
 
 impl StaticOverlay {
     pub(crate) fn with_title(lines: Vec<Line<'static>>, title: String) -> Self {
-<<<<<<< HEAD
         Self {
             view: PagerView::new(vec![Text::from(lines)], title, 0),
             is_done: false,
@@ -1688,10 +1643,6 @@
             last_refresh_time: None,
             refresh_cooldown: Duration::from_millis(500),
         }
-=======
-        let paragraph = Paragraph::new(Text::from(lines)).wrap(Wrap { trim: false });
-        Self::with_renderables(vec![Box::new(CachedRenderable::new(paragraph))], title)
->>>>>>> 5450d295
     }
 
     #[allow(dead_code)]
@@ -1895,319 +1846,6 @@
     }
     pub(crate) fn is_done(&self) -> bool {
         self.is_done
-    }
-}
-
-#[cfg(test)]
-mod tests {
-    use super::*;
-    use codex_core::protocol::ReviewDecision;
-    use insta::assert_snapshot;
-    use std::collections::HashMap;
-    use std::path::PathBuf;
-    use std::sync::Arc;
-    use std::time::Duration;
-
-    use crate::exec_cell::CommandOutput;
-    use crate::history_cell;
-    use crate::history_cell::HistoryCell;
-    use crate::history_cell::new_patch_event;
-    use codex_core::protocol::FileChange;
-    use codex_protocol::parse_command::ParsedCommand;
-    use ratatui::Terminal;
-    use ratatui::backend::TestBackend;
-
-    #[derive(Debug)]
-    struct TestCell {
-        lines: Vec<Line<'static>>,
-    }
-
-    impl crate::history_cell::HistoryCell for TestCell {
-        fn display_lines(&self, _width: u16) -> Vec<Line<'static>> {
-            self.lines.clone()
-        }
-
-        fn transcript_lines(&self, _width: u16) -> Vec<Line<'static>> {
-            self.lines.clone()
-        }
-    }
-
-    #[test]
-    fn edit_prev_hint_is_visible() {
-        let mut overlay = TranscriptOverlay::new(vec![Arc::new(TestCell {
-            lines: vec![Line::from("hello")],
-        })]);
-
-        // Render into a small buffer and assert the backtrack hint is present
-        let area = Rect::new(0, 0, 40, 10);
-        let mut buf = Buffer::empty(area);
-        overlay.render(area, &mut buf);
-
-        // Flatten buffer to a string and check for the hint text
-        let mut s = String::new();
-        for y in area.y..area.bottom() {
-            for x in area.x..area.right() {
-                s.push(buf[(x, y)].symbol().chars().next().unwrap_or(' '));
-            }
-            s.push('\n');
-        }
-        assert!(
-            s.contains("edit prev"),
-            "expected 'edit prev' hint in overlay footer, got: {s:?}"
-        );
-    }
-
-    #[test]
-    fn transcript_overlay_snapshot_basic() {
-        // Prepare a transcript overlay with a few lines
-        let mut overlay = TranscriptOverlay::new(vec![
-            Arc::new(TestCell {
-                lines: vec![Line::from("alpha")],
-            }),
-            Arc::new(TestCell {
-                lines: vec![Line::from("beta")],
-            }),
-            Arc::new(TestCell {
-                lines: vec![Line::from("gamma")],
-            }),
-        ]);
-        let mut term = Terminal::new(TestBackend::new(40, 10)).expect("term");
-        term.draw(|f| overlay.render(f.area(), f.buffer_mut()))
-            .expect("draw");
-        assert_snapshot!(term.backend());
-    }
-
-    fn buffer_to_text(buf: &Buffer, area: Rect) -> String {
-        let mut out = String::new();
-        for y in area.y..area.bottom() {
-            for x in area.x..area.right() {
-                let symbol = buf[(x, y)].symbol();
-                if symbol.is_empty() {
-                    out.push(' ');
-                } else {
-                    out.push(symbol.chars().next().unwrap_or(' '));
-                }
-            }
-            // Trim trailing spaces for stability.
-            while out.ends_with(' ') {
-                out.pop();
-            }
-            out.push('\n');
-        }
-        out
-    }
-
-    #[test]
-    fn transcript_overlay_apply_patch_scroll_vt100_clears_previous_page() {
-        let cwd = PathBuf::from("/repo");
-        let mut cells: Vec<Arc<dyn HistoryCell>> = Vec::new();
-
-        let mut approval_changes = HashMap::new();
-        approval_changes.insert(
-            PathBuf::from("foo.txt"),
-            FileChange::Add {
-                content: "hello\nworld\n".to_string(),
-            },
-        );
-        let approval_cell: Arc<dyn HistoryCell> = Arc::new(new_patch_event(approval_changes, &cwd));
-        cells.push(approval_cell);
-
-        let mut apply_changes = HashMap::new();
-        apply_changes.insert(
-            PathBuf::from("foo.txt"),
-            FileChange::Add {
-                content: "hello\nworld\n".to_string(),
-            },
-        );
-        let apply_begin_cell: Arc<dyn HistoryCell> = Arc::new(new_patch_event(apply_changes, &cwd));
-        cells.push(apply_begin_cell);
-
-        let apply_end_cell: Arc<dyn HistoryCell> =
-            history_cell::new_approval_decision_cell(vec!["ls".into()], ReviewDecision::Approved)
-                .into();
-        cells.push(apply_end_cell);
-
-        let mut exec_cell = crate::exec_cell::new_active_exec_command(
-            "exec-1".into(),
-            vec!["bash".into(), "-lc".into(), "ls".into()],
-            vec![ParsedCommand::Unknown { cmd: "ls".into() }],
-        );
-        exec_cell.complete_call(
-            "exec-1",
-            CommandOutput {
-                exit_code: 0,
-                stdout: "src\nREADME.md\n".into(),
-                stderr: String::new(),
-                formatted_output: "src\nREADME.md\n".into(),
-            },
-            Duration::from_millis(420),
-        );
-        let exec_cell: Arc<dyn HistoryCell> = Arc::new(exec_cell);
-        cells.push(exec_cell);
-
-        let mut overlay = TranscriptOverlay::new(cells);
-        let area = Rect::new(0, 0, 80, 12);
-        let mut buf = Buffer::empty(area);
-
-        overlay.render(area, &mut buf);
-        overlay.view.scroll_offset = 0;
-        overlay.view.wrap_cache = None;
-        overlay.render(area, &mut buf);
-
-        let snapshot = buffer_to_text(&buf, area);
-        assert_snapshot!("transcript_overlay_apply_patch_scroll_vt100", snapshot);
-    }
-
-    #[test]
-    fn transcript_overlay_keeps_scroll_pinned_at_bottom() {
-        let mut overlay = TranscriptOverlay::new(
-            (0..20)
-                .map(|i| {
-                    Arc::new(TestCell {
-                        lines: vec![Line::from(format!("line{i}"))],
-                    }) as Arc<dyn HistoryCell>
-                })
-                .collect(),
-        );
-        let mut term = Terminal::new(TestBackend::new(40, 12)).expect("term");
-        let initial_offset = overlay.view.scroll_offset;
-        term.draw(|f| overlay.render(f.area(), f.buffer_mut()))
-            .expect("draw");
-
-        let wrapped_len = overlay
-            .view
-            .wrap_cache
-            .as_ref()
-            .map(|cache| cache.wrapped.len())
-            .unwrap_or(0);
-        let height = overlay.view.last_content_height.unwrap_or(0);
-        let offset = overlay.view.scroll_offset;
-        assert!(
-            overlay.view.is_scrolled_to_bottom(),
-            "expected initial render to leave view at bottom; initial_offset={initial_offset}, offset={offset}, wrapped_len={wrapped_len}, height={height}"
-        );
-
-        overlay.insert_cell(Arc::new(TestCell {
-            lines: vec!["tail".into()],
-        }));
-
-        assert_eq!(overlay.view.scroll_offset, usize::MAX);
-    }
-
-    #[test]
-    fn transcript_overlay_preserves_manual_scroll_position() {
-        let mut overlay = TranscriptOverlay::new(
-            (0..20)
-                .map(|i| {
-                    Arc::new(TestCell {
-                        lines: vec![Line::from(format!("line{i}"))],
-                    }) as Arc<dyn HistoryCell>
-                })
-                .collect(),
-        );
-        let mut term = Terminal::new(TestBackend::new(40, 12)).expect("term");
-        term.draw(|f| overlay.render(f.area(), f.buffer_mut()))
-            .expect("draw");
-
-        overlay.view.scroll_offset = 0;
-
-        overlay.insert_cell(Arc::new(TestCell {
-            lines: vec!["tail".into()],
-        }));
-
-        assert_eq!(overlay.view.scroll_offset, 0);
-    }
-
-    #[test]
-    fn static_overlay_snapshot_basic() {
-        // Prepare a static overlay with a few lines and a title
-        let mut overlay = StaticOverlay::with_title(
-            vec!["one".into(), "two".into(), "three".into()],
-            "S T A T I C".to_string(),
-        );
-        let mut term = Terminal::new(TestBackend::new(40, 10)).expect("term");
-        term.draw(|f| overlay.render(f.area(), f.buffer_mut()))
-            .expect("draw");
-        assert_snapshot!(term.backend());
-    }
-
-    #[test]
-<<<<<<< HEAD
-    fn pager_wrap_cache_reuses_for_same_width_and_rebuilds_on_change() {
-        let long = "This is a long line that should wrap multiple times to ensure non-empty wrapped output.";
-=======
-    fn static_overlay_wraps_long_lines() {
-        let mut overlay = StaticOverlay::with_title(
-            vec!["a very long line that should wrap when rendered within a narrow pager overlay width".into()],
-            "S T A T I C".to_string(),
-        );
-        let mut term = Terminal::new(TestBackend::new(24, 8)).expect("term");
-        term.draw(|f| overlay.render(f.area(), f.buffer_mut()))
-            .expect("draw");
-        assert_snapshot!(term.backend());
-    }
-
-    #[test]
-    fn pager_view_content_height_counts_renderables() {
-        let pv = PagerView::new(
-            vec![paragraph_block("a", 2), paragraph_block("b", 3)],
-            "T".to_string(),
-            0,
-        );
-
-        assert_eq!(pv.content_height(80), 5);
-    }
-
-    #[test]
-    fn pager_view_ensure_chunk_visible_scrolls_down_when_needed() {
->>>>>>> 5450d295
-        let mut pv = PagerView::new(
-            vec![Text::from(vec![long.into()]), Text::from(vec![long.into()])],
-            "T".to_string(),
-            0,
-        );
-
-        // Build cache at width 24
-        pv.ensure_wrapped(24);
-        let w1 = pv.cached();
-        assert!(!w1.is_empty(), "expected wrapped output to be non-empty");
-        let ptr1 = w1.as_ptr();
-
-        // Re-run with same width: cache should be reused (pointer stability heuristic)
-        pv.ensure_wrapped(24);
-        let w2 = pv.cached();
-        let ptr2 = w2.as_ptr();
-        assert_eq!(ptr1, ptr2, "cache should not rebuild for unchanged width");
-
-        // Change width: cache should rebuild and likely produce different length
-        // Drop immutable borrow before mutating
-        let prev_len = w2.len();
-        pv.ensure_wrapped(36);
-        let w3 = pv.cached();
-        assert_ne!(
-            prev_len,
-            w3.len(),
-            "wrapped length should change on width change"
-        );
-    }
-
-    #[test]
-    fn pager_wrap_cache_invalidates_on_append() {
-        let long = "Another long line for wrapping behavior verification.";
-        let mut pv = PagerView::new(vec![Text::from(vec![long.into()])], "T".to_string(), 0);
-        pv.ensure_wrapped(28);
-        let w1 = pv.cached();
-        let len1 = w1.len();
-
-        // Append new lines should cause ensure_wrapped to rebuild due to len change
-        pv.texts.push(Text::from(vec![long.into()]));
-        pv.texts.push(Text::from(vec![long.into()]));
-        pv.ensure_wrapped(28);
-        let w2 = pv.cached();
-        assert!(
-            w2.len() >= len1,
-            "wrapped length should grow or stay same after append"
-        );
     }
 }
 
@@ -2291,4 +1929,290 @@
         self.selected_session = selected_session;
         self.is_done = false;
     }
+}
+
+#[cfg(test)]
+mod tests {
+    use super::*;
+    use insta::assert_snapshot;
+    use std::collections::HashMap;
+    use std::path::PathBuf;
+    use std::sync::Arc;
+    use std::time::Duration;
+
+    use crate::exec_cell::CommandOutput;
+    use crate::history_cell::HistoryCell;
+    use crate::history_cell::new_patch_event;
+    use codex_core::protocol::FileChange;
+    use codex_protocol::parse_command::ParsedCommand;
+    use ratatui::Terminal;
+    use ratatui::backend::TestBackend;
+
+    #[derive(Debug)]
+    struct TestCell {
+        lines: Vec<Line<'static>>,
+    }
+
+    impl crate::history_cell::HistoryCell for TestCell {
+        fn display_lines(&self, _width: u16) -> Vec<Line<'static>> {
+            self.lines.clone()
+        }
+
+        fn transcript_lines(&self, _width: u16) -> Vec<Line<'static>> {
+            self.lines.clone()
+        }
+    }
+
+    #[test]
+    fn edit_prev_hint_is_visible() {
+        let mut overlay = TranscriptOverlay::new(vec![Arc::new(TestCell {
+            lines: vec![Line::from("hello")],
+        })]);
+
+        // Render into a small buffer and assert the backtrack hint is present
+        let area = Rect::new(0, 0, 40, 10);
+        let mut buf = Buffer::empty(area);
+        overlay.render(area, &mut buf);
+
+        // Flatten buffer to a string and check for the hint text
+        let mut s = String::new();
+        for y in area.y..area.bottom() {
+            for x in area.x..area.right() {
+                s.push(buf[(x, y)].symbol().chars().next().unwrap_or(' '));
+            }
+            s.push('\n');
+        }
+        assert!(
+            s.contains("edit prev"),
+            "expected 'edit prev' hint in overlay footer, got: {s:?}"
+        );
+    }
+
+    #[test]
+    fn transcript_overlay_snapshot_basic() {
+        // Prepare a transcript overlay with a few lines
+        let mut overlay = TranscriptOverlay::new(vec![
+            Arc::new(TestCell {
+                lines: vec![Line::from("alpha")],
+            }),
+            Arc::new(TestCell {
+                lines: vec![Line::from("beta")],
+            }),
+            Arc::new(TestCell {
+                lines: vec![Line::from("gamma")],
+            }),
+        ]);
+        let mut term = Terminal::new(TestBackend::new(40, 10)).expect("term");
+        term.draw(|f| overlay.render(f.area(), f.buffer_mut()))
+            .expect("draw");
+        assert_snapshot!(term.backend());
+    }
+
+    fn buffer_to_text(buf: &Buffer, area: Rect) -> String {
+        let mut out = String::new();
+        for y in area.y..area.bottom() {
+            for x in area.x..area.right() {
+                let symbol = buf[(x, y)].symbol();
+                if symbol.is_empty() {
+                    out.push(' ');
+                } else {
+                    out.push(symbol.chars().next().unwrap_or(' '));
+                }
+            }
+            // Trim trailing spaces for stability.
+            while out.ends_with(' ') {
+                out.pop();
+            }
+            out.push('\n');
+        }
+        out
+    }
+
+    #[test]
+    fn transcript_overlay_apply_patch_scroll_vt100_clears_previous_page() {
+        let cwd = PathBuf::from("/repo");
+        let mut cells: Vec<Arc<dyn HistoryCell>> = Vec::new();
+
+        let mut approval_changes = HashMap::new();
+        approval_changes.insert(
+            PathBuf::from("foo.txt"),
+            FileChange::Add {
+                content: "hello\nworld\n".to_string(),
+            },
+        );
+        let approval_cell: Arc<dyn HistoryCell> = Arc::new(new_patch_event(approval_changes, &cwd));
+        cells.push(approval_cell);
+
+        let mut apply_changes = HashMap::new();
+        apply_changes.insert(
+            PathBuf::from("foo.txt"),
+            FileChange::Add {
+                content: "hello\nworld\n".to_string(),
+            },
+        );
+        let apply_begin_cell: Arc<dyn HistoryCell> = Arc::new(new_patch_event(apply_changes, &cwd));
+        cells.push(apply_begin_cell);
+
+        let apply_end_cell: Arc<dyn HistoryCell> =
+            Arc::new(crate::history_cell::new_user_approval_decision(vec![
+                "✓ Patch applied".green().bold().into(),
+                "src/foo.txt".dim().into(),
+            ]));
+        cells.push(apply_end_cell);
+
+        let mut exec_cell = crate::exec_cell::new_active_exec_command(
+            "exec-1".into(),
+            vec!["bash".into(), "-lc".into(), "ls".into()],
+            vec![ParsedCommand::Unknown { cmd: "ls".into() }],
+        );
+        exec_cell.complete_call(
+            "exec-1",
+            CommandOutput {
+                exit_code: 0,
+                stdout: "src\nREADME.md\n".into(),
+                stderr: String::new(),
+                formatted_output: "src\nREADME.md\n".into(),
+            },
+            Duration::from_millis(420),
+        );
+        let exec_cell: Arc<dyn HistoryCell> = Arc::new(exec_cell);
+        cells.push(exec_cell);
+
+        let mut overlay = TranscriptOverlay::new(cells);
+        let area = Rect::new(0, 0, 80, 12);
+        let mut buf = Buffer::empty(area);
+
+        overlay.render(area, &mut buf);
+        overlay.view.scroll_offset = 0;
+        overlay.view.wrap_cache = None;
+        overlay.render(area, &mut buf);
+
+        let snapshot = buffer_to_text(&buf, area);
+        assert_snapshot!("transcript_overlay_apply_patch_scroll_vt100", snapshot);
+    }
+
+    #[test]
+    fn transcript_overlay_keeps_scroll_pinned_at_bottom() {
+        let mut overlay = TranscriptOverlay::new(
+            (0..20)
+                .map(|i| {
+                    Arc::new(TestCell {
+                        lines: vec![Line::from(format!("line{i}"))],
+                    }) as Arc<dyn HistoryCell>
+                })
+                .collect(),
+        );
+        let mut term = Terminal::new(TestBackend::new(40, 12)).expect("term");
+        let initial_offset = overlay.view.scroll_offset;
+        term.draw(|f| overlay.render(f.area(), f.buffer_mut()))
+            .expect("draw");
+
+        let wrapped_len = overlay
+            .view
+            .wrap_cache
+            .as_ref()
+            .map(|cache| cache.wrapped.len())
+            .unwrap_or(0);
+        let height = overlay.view.last_content_height.unwrap_or(0);
+        let offset = overlay.view.scroll_offset;
+        assert!(
+            overlay.view.is_scrolled_to_bottom(),
+            "expected initial render to leave view at bottom; initial_offset={initial_offset}, offset={offset}, wrapped_len={wrapped_len}, height={height}"
+        );
+
+        overlay.insert_cell(Arc::new(TestCell {
+            lines: vec!["tail".into()],
+        }));
+
+        assert_eq!(overlay.view.scroll_offset, usize::MAX);
+    }
+
+    #[test]
+    fn transcript_overlay_preserves_manual_scroll_position() {
+        let mut overlay = TranscriptOverlay::new(
+            (0..20)
+                .map(|i| {
+                    Arc::new(TestCell {
+                        lines: vec![Line::from(format!("line{i}"))],
+                    }) as Arc<dyn HistoryCell>
+                })
+                .collect(),
+        );
+        let mut term = Terminal::new(TestBackend::new(40, 12)).expect("term");
+        term.draw(|f| overlay.render(f.area(), f.buffer_mut()))
+            .expect("draw");
+
+        overlay.view.scroll_offset = 0;
+
+        overlay.insert_cell(Arc::new(TestCell {
+            lines: vec!["tail".into()],
+        }));
+
+        assert_eq!(overlay.view.scroll_offset, 0);
+    }
+
+    #[test]
+    fn static_overlay_snapshot_basic() {
+        // Prepare a static overlay with a few lines and a title
+        let mut overlay = StaticOverlay::with_title(
+            vec!["one".into(), "two".into(), "three".into()],
+            "S T A T I C".to_string(),
+        );
+        let mut term = Terminal::new(TestBackend::new(40, 10)).expect("term");
+        term.draw(|f| overlay.render(f.area(), f.buffer_mut()))
+            .expect("draw");
+        assert_snapshot!(term.backend());
+    }
+
+    #[test]
+    fn pager_wrap_cache_reuses_for_same_width_and_rebuilds_on_change() {
+        let long = "This is a long line that should wrap multiple times to ensure non-empty wrapped output.";
+        let mut pv = PagerView::new(
+            vec![Text::from(vec![long.into()]), Text::from(vec![long.into()])],
+            "T".to_string(),
+            0,
+        );
+
+        // Build cache at width 24
+        pv.ensure_wrapped(24);
+        let w1 = pv.cached();
+        assert!(!w1.is_empty(), "expected wrapped output to be non-empty");
+        let ptr1 = w1.as_ptr();
+
+        // Re-run with same width: cache should be reused (pointer stability heuristic)
+        pv.ensure_wrapped(24);
+        let w2 = pv.cached();
+        let ptr2 = w2.as_ptr();
+        assert_eq!(ptr1, ptr2, "cache should not rebuild for unchanged width");
+
+        // Change width: cache should rebuild and likely produce different length
+        // Drop immutable borrow before mutating
+        let prev_len = w2.len();
+        pv.ensure_wrapped(36);
+        let w3 = pv.cached();
+        assert_ne!(
+            prev_len,
+            w3.len(),
+            "wrapped length should change on width change"
+        );
+    }
+
+    #[test]
+    fn pager_wrap_cache_invalidates_on_append() {
+        let long = "Another long line for wrapping behavior verification.";
+        let mut pv = PagerView::new(vec![Text::from(vec![long.into()])], "T".to_string(), 0);
+        pv.ensure_wrapped(28);
+        let w1 = pv.cached();
+        let len1 = w1.len();
+
+        // Append new lines should cause ensure_wrapped to rebuild due to len change
+        pv.texts.push(Text::from(vec![long.into()]));
+        pv.texts.push(Text::from(vec![long.into()]));
+        pv.ensure_wrapped(28);
+        let w2 = pv.cached();
+        assert!(
+            w2.len() >= len1,
+            "wrapped length should grow or stay same after append"
+        );
+    }
 }