--- conflicted
+++ resolved
@@ -1,16 +1,3 @@
-<<<<<<< HEAD
-use std::{io::Result, sync::Arc, time::{Duration, Instant}};
-
-use crate::{history_cell::HistoryCell, render::line_utils::push_owned_lines, tui, tui::TuiEvent};
-use crossterm::event::{KeyCode, KeyEvent, KeyEventKind};
-use ratatui::{
-    buffer::Buffer,
-    layout::Rect,
-    style::{Color, Style, Styled, Stylize},
-    text::{Line, Span, Text},
-    widgets::{Clear, Paragraph, Widget, WidgetRef},
-};
-=======
 use std::io::Result;
 use std::sync::Arc;
 use std::time::Duration;
@@ -39,7 +26,6 @@
 use ratatui::widgets::Paragraph;
 use ratatui::widgets::Widget;
 use ratatui::widgets::WidgetRef;
->>>>>>> a43ae86b
 
 pub(crate) enum Overlay {
     Transcript(TranscriptOverlay),
@@ -51,85 +37,15 @@
         Self::Transcript(TranscriptOverlay::new(cells))
     }
 
-    pub(crate) fn new_static_with_title(lines: Vec<Line<'static>>, title: String) -> Self {
+    pub(crate) fn new_static_with_lines(lines: Vec<Line<'static>>, title: String) -> Self {
         Self::Static(StaticOverlay::with_title(lines, title))
     }
 
-    /// Alias for new_static_with_title for compatibility with origin/main
-    pub(crate) fn new_static_with_lines(lines: Vec<Line<'static>>, title: String) -> Self {
-        Self::new_static_with_title(lines, title)
-    }
-
-    pub(crate) fn new_static_with_title_no_wrap(lines: Vec<Line<'static>>, title: String) -> Self {
-        Self::Static(StaticOverlay::with_title_no_wrap(lines, title))
-    }
-
-    pub(crate) fn new_static_with_title_no_wrap_and_path(
-        lines: Vec<Line<'static>>,
-        title: String,
-        repo_path: String,
-    ) -> Self {
-        Self::Static(StaticOverlay::with_title_no_wrap_and_path(lines, title, repo_path))
-    }
-
-    pub(crate) fn new_static_with_title_no_wrap_refresh(
-        lines: Vec<Line<'static>>,
-        title: String,
-        refresh_callback: Box<dyn Fn() -> std::result::Result<Vec<Line<'static>>, String>>,
-    ) -> Self {
-        Self::Static(StaticOverlay::with_title_no_wrap_refresh(lines, title, refresh_callback))
-    }
-
-    /// Renders renderables to lines and displays them
-    /// This is a compatibility shim for origin/main's new API
     pub(crate) fn new_static_with_renderables(
-        renderables: Vec<Box<dyn crate::render::renderable::Renderable>>,
+        renderables: Vec<Box<dyn Renderable>>,
         title: String,
     ) -> Self {
-        use ratatui::{buffer::Buffer, layout::Rect};
-
-        // Render each renderable to a temporary buffer and extract lines
-        let mut all_lines: Vec<Line<'static>> = Vec::new();
-        let width = 120; // Use a reasonable default width for rendering
-
-        for renderable in renderables {
-            let height = renderable.desired_height(width);
-            let area = Rect::new(0, 0, width, height);
-            let mut buf = Buffer::empty(area);
-            renderable.render(area, &mut buf);
-
-            // Extract lines from buffer
-            for y in 0..height {
-                let mut line_spans: Vec<ratatui::text::Span<'static>> = Vec::new();
-                let mut current_text = String::new();
-                let mut current_style = ratatui::style::Style::default();
-
-                for x in 0..width {
-                    let cell = &buf[(x, y)];
-                    let cell_style = cell.style();
-
-                    if cell_style != current_style && !current_text.is_empty() {
-                        line_spans.push(ratatui::text::Span::styled(
-                            std::mem::take(&mut current_text),
-                            current_style,
-                        ));
-                        current_style = cell_style;
-                    } else if current_style != cell_style {
-                        current_style = cell_style;
-                    }
-
-                    current_text.push_str(cell.symbol());
-                }
-
-                if !current_text.is_empty() {
-                    line_spans.push(ratatui::text::Span::styled(current_text, current_style));
-                }
-
-                all_lines.push(Line::from(line_spans));
-            }
-        }
-
-        Self::new_static_with_title(all_lines, title)
+        Self::Static(StaticOverlay::with_renderables(renderables, title))
     }
 
     pub(crate) fn handle_event(&mut self, tui: &mut tui::Tui, event: TuiEvent) -> Result<()> {
@@ -147,23 +63,40 @@
     }
 }
 
+const KEY_UP: KeyBinding = key_hint::plain(KeyCode::Up);
+const KEY_DOWN: KeyBinding = key_hint::plain(KeyCode::Down);
+const KEY_PAGE_UP: KeyBinding = key_hint::plain(KeyCode::PageUp);
+const KEY_PAGE_DOWN: KeyBinding = key_hint::plain(KeyCode::PageDown);
+const KEY_SPACE: KeyBinding = key_hint::plain(KeyCode::Char(' '));
+const KEY_HOME: KeyBinding = key_hint::plain(KeyCode::Home);
+const KEY_END: KeyBinding = key_hint::plain(KeyCode::End);
+const KEY_Q: KeyBinding = key_hint::plain(KeyCode::Char('q'));
+const KEY_ESC: KeyBinding = key_hint::plain(KeyCode::Esc);
+const KEY_ENTER: KeyBinding = key_hint::plain(KeyCode::Enter);
+const KEY_CTRL_T: KeyBinding = key_hint::ctrl(KeyCode::Char('t'));
+const KEY_CTRL_C: KeyBinding = key_hint::ctrl(KeyCode::Char('c'));
+
 // Common pager navigation hints rendered on the first line
-const PAGER_KEY_HINTS: &[(&str, &str)] = &[
-    ("↑/↓", "scroll"),
-    ("PgUp/PgDn", "page"),
-    ("Home/End", "jump"),
+const PAGER_KEY_HINTS: &[(&[KeyBinding], &str)] = &[
+    (&[KEY_UP, KEY_DOWN], "to scroll"),
+    (&[KEY_PAGE_UP, KEY_PAGE_DOWN], "to page"),
+    (&[KEY_HOME, KEY_END], "to jump"),
 ];
 
-// Render a single line of key hints from (key, description) pairs.
-fn render_key_hints(area: Rect, buf: &mut Buffer, pairs: &[(&str, &str)]) {
-    let key_hint_style = Style::default().fg(Color::Cyan);
+// Render a single line of key hints from (key(s), description) pairs.
+fn render_key_hints(area: Rect, buf: &mut Buffer, pairs: &[(&[KeyBinding], &str)]) {
     let mut spans: Vec<Span<'static>> = vec![" ".into()];
     let mut first = true;
-    for (key, desc) in pairs {
+    for (keys, desc) in pairs {
         if !first {
             spans.push("   ".into());
         }
-        spans.push(Span::from(key.to_string()).set_style(key_hint_style));
+        for (i, key) in keys.iter().enumerate() {
+            if i > 0 {
+                spans.push("/".into());
+            }
+            spans.push(Span::from(key));
+        }
         spans.push(" ".into());
         spans.push(Span::from(desc.to_string()));
         first = false;
@@ -172,106 +105,54 @@
 }
 
 /// Generic widget for rendering a pager view.
-#[derive(Clone, Copy, Debug, PartialEq, Eq)]
-enum WrapMode {
-    WordWrap,
-    NoWrap,
-}
-
 struct PagerView {
-    texts: Vec<Text<'static>>,
+    renderables: Vec<Box<dyn Renderable>>,
     scroll_offset: usize,
-    /// Focused wrapped-line index (acts like a cursor).
-    cursor_idx: usize,
     title: String,
-    wrap_cache: Option<WrapCache>,
     last_content_height: Option<usize>,
+    last_rendered_height: Option<usize>,
     /// If set, on next render ensure this chunk is visible.
     pending_scroll_chunk: Option<usize>,
-    // Vim-like navigation/search state
-    search_input: Option<String>,
-    last_search: Option<String>,
-    last_match_idx: Option<usize>,
-    g_pending: bool,
-    /// Wrapping behavior for rendering: soft wrap or no-wrap.
-    wrap_mode: WrapMode,
-    /// Horizontal scroll offset (columns) used when `wrap_mode` is NoWrap.
-    horiz_offset: usize,
-    /// Whether to render a left gutter with a cursor marker on the focused line.
-    show_cursor_gutter: bool,
-    /// Commit-navigation mode toggle.
-    commit_mode: bool,
-    /// Current selected commit (wrapped line index, and global column in cells).
-    commit_cursor_line: Option<usize>,
-    commit_cursor_col: usize,
 }
 
 impl PagerView {
-    fn new(texts: Vec<Text<'static>>, title: String, scroll_offset: usize) -> Self {
+    fn new(renderables: Vec<Box<dyn Renderable>>, title: String, scroll_offset: usize) -> Self {
         Self {
-            texts,
+            renderables,
             scroll_offset,
-            cursor_idx: 0,
             title,
-            wrap_cache: None,
             last_content_height: None,
+            last_rendered_height: None,
             pending_scroll_chunk: None,
-            search_input: None,
-            last_search: None,
-            last_match_idx: None,
-            g_pending: false,
-            wrap_mode: WrapMode::WordWrap,
-            horiz_offset: 0,
-            show_cursor_gutter: false,
-            commit_mode: false,
-            commit_cursor_line: None,
-            commit_cursor_col: 0,
-        }
+        }
+    }
+
+    fn content_height(&self, width: u16) -> usize {
+        self.renderables
+            .iter()
+            .map(|c| c.desired_height(width) as usize)
+            .sum()
     }
 
     fn render(&mut self, area: Rect, buf: &mut Buffer) {
         Clear.render(area, buf);
         self.render_header(area, buf);
-        let content_area = self.scroll_area(area);
+        let content_area = self.content_area(area);
         self.update_last_content_height(content_area.height);
-        self.ensure_wrapped(content_area.width);
-        // Auto-enter commit mode on first render if requested but not yet positioned
-        if self.commit_mode && self.commit_cursor_line.is_none() {
-            self.enter_commit_mode(content_area.width, content_area.height);
-        }
+        let content_height = self.content_height(content_area.width);
+        self.last_rendered_height = Some(content_height);
         // If there is a pending request to scroll a specific chunk into view,
         // satisfy it now that wrapping is up to date for this width.
-        if let (Some(idx), Some(cache)) =
-            (self.pending_scroll_chunk.take(), self.wrap_cache.as_ref())
-            && let Some(range) = cache.chunk_ranges.get(idx).cloned()
-        {
-            self.ensure_range_visible(range, content_area.height as usize, cache.wrapped.len());
-        }
-        // Compute page bounds without holding an immutable borrow on cache while mutating self
-        let wrapped_len = self
-            .wrap_cache
-            .as_ref()
-            .map(|c| c.wrapped.len())
-            .unwrap_or(0);
+        if let Some(idx) = self.pending_scroll_chunk.take() {
+            self.ensure_chunk_visible(idx, content_area);
+        }
         self.scroll_offset = self
             .scroll_offset
-            .min(wrapped_len.saturating_sub(content_area.height as usize));
-        // Clamp cursor to valid range and ensure it's visible by adjusting scroll if needed.
-        if wrapped_len == 0 {
-            self.cursor_idx = 0;
-        } else {
-            if self.cursor_idx >= wrapped_len {
-                self.cursor_idx = wrapped_len - 1;
-            }
-            self.ensure_cursor_visible(content_area.height as usize);
-        }
-        let start = self.scroll_offset;
-        let end = (start + content_area.height as usize).min(wrapped_len);
-
-        let wrapped = self.cached();
-        let page = &wrapped[start..end];
-        self.render_content_page_prepared(content_area, buf, start, page);
-        self.render_bottom_bar(area, content_area, buf, wrapped);
+            .min(content_height.saturating_sub(content_area.height as usize));
+
+        self.render_content(content_area, buf);
+
+        self.render_bottom_bar(area, content_area, buf, content_height);
     }
 
     fn render_header(&self, area: Rect, buf: &mut Buffer) {
@@ -282,69 +163,38 @@
         header.dim().render_ref(area, buf);
     }
 
-    // Removed unused render_content_page (replaced by render_content_page_prepared)
-
-    fn render_content_page_prepared(
-        &self,
-        area: Rect,
-        buf: &mut Buffer,
-        page_start: usize,
-        page: &[Line<'static>],
-    ) {
-        Clear.render(area, buf);
-        // Horizontal clipping when in NoWrap mode, accounting for an optional left gutter.
-        let gutter_cols: u16 = if self.show_cursor_gutter { 2 } else { 0 };
-        let mut clipped: Vec<Line<'static>> = if self.wrap_mode == WrapMode::NoWrap {
-            let content_width = area.width.saturating_sub(gutter_cols).max(1) as usize;
-            page.iter()
-                .map(|l| self.clip_line(l, self.horiz_offset, content_width))
-                .collect()
-        } else {
-            page.to_vec()
-        };
-
-        // In commit mode, decorate the selected commit by replacing the dot with '◉'.
-        if self.commit_mode
-            && let Some(cl) = self.commit_cursor_line
-            && cl >= page_start
-            && cl < page_start + clipped.len()
-        {
-            let vis_idx = cl - page_start;
-            let content_width = area.width.saturating_sub(gutter_cols).max(1) as usize;
-            let rel_col = self
-                .commit_cursor_col
-                .saturating_sub(self.horiz_offset)
-                .min(content_width.saturating_sub(1));
-            clipped[vis_idx] = Self::decorate_commit_in_line(&clipped[vis_idx], rel_col);
-        }
-
-        // Optionally prefix a gutter marker ("▸ ") on the focused line; otherwise two spaces.
-        let lines: Vec<Line<'static>> = if self.show_cursor_gutter {
-            clipped
-                .into_iter()
-                .enumerate()
-                .map(|(i, mut l)| {
-                    let is_cursor = self.cursor_idx == page_start + i;
-                    let mut spans = Vec::with_capacity(l.spans.len() + 1);
-                    let pref = if is_cursor { "▸ " } else { "  " };
-                    spans.push(pref.into());
-                    spans.append(&mut l.spans);
-                    Line::from(spans).style(l.style)
-                })
-                .collect()
-        } else {
-            clipped
-        };
-        Paragraph::new(lines).render_ref(area, buf);
-
-        let visible = page.len();
-        if visible < area.height as usize {
-            for i in 0..(area.height as usize - visible) {
-                let add = ((visible + i).min(u16::MAX as usize)) as u16;
-                let y = area.y.saturating_add(add);
-                Span::from("~")
-                    .dim()
-                    .render_ref(Rect::new(area.x, y, 1, 1), buf);
+    fn render_content(&self, area: Rect, buf: &mut Buffer) {
+        let mut y = -(self.scroll_offset as isize);
+        let mut drawn_bottom = area.y;
+        for renderable in &self.renderables {
+            let top = y;
+            let height = renderable.desired_height(area.width) as isize;
+            y += height;
+            let bottom = y;
+            if bottom < area.y as isize {
+                continue;
+            }
+            if top > area.y as isize + area.height as isize {
+                break;
+            }
+            if top < 0 {
+                let drawn = render_offset_content(area, buf, &**renderable, (-top) as u16);
+                drawn_bottom = drawn_bottom.max(area.y + drawn);
+            } else {
+                let draw_height = (height as u16).min(area.height.saturating_sub(top as u16));
+                let draw_area = Rect::new(area.x, area.y + top as u16, area.width, draw_height);
+                renderable.render(draw_area, buf);
+                drawn_bottom = drawn_bottom.max(draw_area.y.saturating_add(draw_area.height));
+            }
+        }
+
+        for y in drawn_bottom..area.bottom() {
+            if area.width == 0 {
+                break;
+            }
+            buf[(area.x, y)] = Cell::from('~');
+            for x in area.x + 1..area.right() {
+                buf[(x, y)] = Cell::from(' ');
             }
         }
     }
@@ -354,7 +204,7 @@
         full_area: Rect,
         content_area: Rect,
         buf: &mut Buffer,
-        wrapped: &[Line<'static>],
+        total_len: usize,
     ) {
         let sep_y = content_area.bottom();
         let sep_rect = Rect::new(full_area.x, sep_y, full_area.width, 1);
@@ -362,10 +212,10 @@
         Span::from("─".repeat(sep_rect.width as usize))
             .dim()
             .render_ref(sep_rect, buf);
-        let percent = if wrapped.is_empty() {
+        let percent = if total_len == 0 {
             100
         } else {
-            let max_scroll = wrapped.len().saturating_sub(content_area.height as usize);
+            let max_scroll = total_len.saturating_sub(content_area.height as usize);
             if max_scroll == 0 {
                 100
             } else {
@@ -379,328 +229,31 @@
         Span::from(pct_text)
             .dim()
             .render_ref(Rect::new(pct_x, sep_rect.y, pct_w, 1), buf);
-
-        // If in "/"-search entry mode, show the prompt on the left side.
-        if let Some(q) = &self.search_input {
-            let prompt = format!("/{q}");
-            let max_w = sep_rect.width.saturating_sub(pct_w).saturating_sub(2);
-            let w = (prompt.chars().count() as u16).min(max_w);
-            if w > 0 {
-                Span::from(prompt)
-                    .cyan()
-                    .render_ref(Rect::new(sep_rect.x + 1, sep_rect.y, w, 1), buf);
-            }
-        }
     }
 
     fn handle_key_event(&mut self, tui: &mut tui::Tui, key_event: KeyEvent) -> Result<()> {
-        // Ensure wrapping exists for current viewport; required for search/jumps
-        let area = self.scroll_area(tui.terminal.viewport_area);
-        self.ensure_wrapped(area.width);
-
-        // If in search entry, handle input first
-        if let Some(buf) = &mut self.search_input {
-            match key_event {
-                KeyEvent {
-                    code: KeyCode::Esc,
-                    kind: KeyEventKind::Press | KeyEventKind::Repeat,
-                    ..
-                } => {
-                    self.search_input = None;
-                    tui.frame_requester()
-                        .schedule_frame_in(Duration::from_millis(16));
-                    return Ok(());
-                }
-                KeyEvent {
-                    code: KeyCode::Enter,
-                    kind: KeyEventKind::Press,
-                    ..
-                } => {
-                    let q = buf.trim().to_string();
-                    self.search_input = None;
-                    if !q.is_empty() {
-                        self.last_search = Some(q.clone());
-                        let start = self.scroll_offset.min(self.cached().len());
-                        if let Some(idx) = self.find_next_match(&q, start) {
-                            self.cursor_idx = idx;
-                            self.center_on(idx, area.height as usize);
-                            self.last_match_idx = Some(idx);
-                        }
-                    }
-                    tui.frame_requester()
-                        .schedule_frame_in(Duration::from_millis(16));
-                    return Ok(());
-                }
-                KeyEvent {
-                    code: KeyCode::Backspace,
-                    kind: KeyEventKind::Press | KeyEventKind::Repeat,
-                    ..
-                } => {
-                    buf.pop();
-                    tui.frame_requester()
-                        .schedule_frame_in(Duration::from_millis(16));
-                    return Ok(());
-                }
-                KeyEvent {
-                    code: KeyCode::Char(c),
-                    kind: KeyEventKind::Press | KeyEventKind::Repeat,
-                    ..
-                } => {
-                    if !c.is_control() {
-                        buf.push(c);
-                        tui.frame_requester()
-                            .schedule_frame_in(Duration::from_millis(16));
-                        return Ok(());
-                    }
-                }
-                _ => {}
-            }
-        }
-
         match key_event {
-            // Ignore Enter/Esc for mode toggling; commit mode is active by default in Git Graph overlay
-            KeyEvent {
-                code: KeyCode::Enter | KeyCode::Esc,
-                kind: KeyEventKind::Press | KeyEventKind::Repeat,
-                ..
-            } => {
-                return Ok(());
-            }
-            KeyEvent {
-                code: KeyCode::Up,
-                kind: KeyEventKind::Press | KeyEventKind::Repeat,
-                ..
-            }
-            | KeyEvent {
-                code: KeyCode::Char('k'),
-                kind: KeyEventKind::Press | KeyEventKind::Repeat,
-                ..
-            } => {
-                if self.commit_mode {
-                    self.move_commit_vertical(-1, area.width, area.height);
-                } else {
-                    if self.cursor_idx > 0 {
-                        self.cursor_idx -= 1;
-                    }
-                    self.ensure_cursor_visible(area.height as usize);
-                }
-                self.g_pending = false;
-            }
-            KeyEvent {
-                code: KeyCode::Down,
-                kind: KeyEventKind::Press | KeyEventKind::Repeat,
-                ..
-            }
-            | KeyEvent {
-                code: KeyCode::Char('j'),
-                kind: KeyEventKind::Press | KeyEventKind::Repeat,
-                ..
-            } => {
-                if self.commit_mode {
-                    self.move_commit_vertical(1, area.width, area.height);
-                } else {
-                    if let Some(cache) = self.wrap_cache.as_ref()
-                        && self.cursor_idx + 1 < cache.wrapped.len()
-                    {
-                        self.cursor_idx += 1;
-                    }
-                    self.ensure_cursor_visible(area.height as usize);
-                }
-                self.g_pending = false;
-            }
-            // Horizontal scroll or commit-branch navigation
-            KeyEvent {
-                code: KeyCode::Char('h'),
-                kind: KeyEventKind::Press | KeyEventKind::Repeat,
-                ..
-            } => {
-                if self.commit_mode {
-                    self.move_commit_horizontal(-1, area.width, area.height);
-                } else {
-                    self.horiz_offset = self.horiz_offset.saturating_sub(1);
-                }
-            }
-            KeyEvent {
-                code: KeyCode::Char('l'),
-                kind: KeyEventKind::Press | KeyEventKind::Repeat,
-                ..
-            } => {
-                if self.commit_mode {
-                    self.move_commit_horizontal(1, area.width, area.height);
-                } else {
-                    self.horiz_offset = self.horiz_offset.saturating_add(1);
-                }
-            }
-            KeyEvent {
-                code: KeyCode::Char('0'),
-                kind: KeyEventKind::Press,
-                ..
-            } => {
-                self.horiz_offset = 0;
-            }
-            // Vim-like jumps: gg to top, G to bottom
-            KeyEvent {
-                code: KeyCode::Char('g'),
-                kind: KeyEventKind::Press,
-                ..
-            } => {
-                if self.g_pending {
-                    self.g_pending = false;
-                    // Auto-activate commit mode and jump to first commit
-                    if let Some(cache) = self.wrap_cache.as_ref() {
-                        // Find first line with commits
-                        if let Some((first_line, cols)) = cache
-                            .commit_cols
-                            .iter()
-                            .enumerate()
-                            .find(|(_, cols)| !cols.is_empty())
-                        {
-                            self.commit_mode = true; // Activate commit mode
-                            self.commit_cursor_line = Some(first_line);
-                            self.commit_cursor_col = cols[0];
-                            self.ensure_commit_visible(area.width, area.height);
-                        } else {
-                            // No commits found, fallback to normal mode
-                            self.cursor_idx = 0;
-                            self.ensure_cursor_visible(area.height as usize);
-                            self.last_match_idx = Some(0);
-                        }
-                    }
-                } else {
-                    self.g_pending = true;
-                }
-            }
-            KeyEvent {
-                code: KeyCode::Char('G'),
-                kind: KeyEventKind::Press | KeyEventKind::Repeat,
-                ..
-            } => {
-                self.g_pending = false;
-                if let Some(cache) = self.wrap_cache.as_ref()
-                    && !cache.wrapped.is_empty()
-                {
-                    // Auto-activate commit mode and jump to last commit
-                    // Find last line with commits
-                    if let Some((last_line, cols)) = cache
-                        .commit_cols
-                        .iter()
-                        .enumerate()
-                        .rev()
-                        .find(|(_, cols)| !cols.is_empty())
-                    {
-                        self.commit_mode = true; // Activate commit mode
-                        self.commit_cursor_line = Some(last_line);
-                        self.commit_cursor_col = cols[0];
-                        self.ensure_commit_visible(area.width, area.height);
-                    } else {
-                        // No commits found, fallback to normal mode
-                        self.cursor_idx = cache.wrapped.len() - 1;
-                        self.ensure_cursor_visible(area.height as usize);
-                        self.last_match_idx = Some(self.cursor_idx);
-                    }
-                }
-            }
-            KeyEvent {
-                code: KeyCode::PageUp,
-                kind: KeyEventKind::Press | KeyEventKind::Repeat,
-                ..
-            } => {
-                let page = area.height as usize;
-                if self.commit_mode {
-                    self.move_to_nearby_commit(-(page as isize) as i32, 0, area.width, area.height);
-                } else {
-                    self.cursor_idx = self.cursor_idx.saturating_sub(page);
-                    self.ensure_cursor_visible(page);
-                }
-                self.g_pending = false;
-            }
-            KeyEvent {
-                code: KeyCode::PageDown | KeyCode::Char(' '),
-                kind: KeyEventKind::Press | KeyEventKind::Repeat,
-                ..
-            } => {
-                if let Some(cache) = self.wrap_cache.as_ref() {
-                    let page = area.height as usize;
-                    let last = cache.wrapped.len().saturating_sub(1);
-                    if self.commit_mode {
-                        self.move_to_nearby_commit(page as i32, 0, area.width, area.height);
-                    } else {
-                        self.cursor_idx = (self.cursor_idx + page).min(last);
-                        self.ensure_cursor_visible(page);
-                    }
-                }
-                self.g_pending = false;
-            }
-            KeyEvent {
-                code: KeyCode::Home,
-                kind: KeyEventKind::Press | KeyEventKind::Repeat,
-                ..
-            } => {
-                self.cursor_idx = 0;
-                self.commit_cursor_line = None;
-                self.commit_mode = false;
-                self.ensure_cursor_visible(area.height as usize);
-                self.g_pending = false;
-            }
-            KeyEvent {
-                code: KeyCode::End,
-                kind: KeyEventKind::Press | KeyEventKind::Repeat,
-                ..
-            } => {
-                if let Some(cache) = self.wrap_cache.as_ref()
-                    && !cache.wrapped.is_empty()
-                {
-                    self.cursor_idx = cache.wrapped.len() - 1;
-                    self.commit_cursor_line = None;
-                    self.commit_mode = false;
-                    self.ensure_cursor_visible(area.height as usize);
-                }
-                self.g_pending = false;
-            }
-            // Enter search mode with '/'; then 'Enter' to confirm; 'n'/'N' to navigate.
-            KeyEvent {
-                code: KeyCode::Char('/'),
-                kind: KeyEventKind::Press,
-                ..
-            } => {
-                self.g_pending = false;
-                self.search_input = Some(String::new());
-            }
-            KeyEvent {
-                code: KeyCode::Char('n'),
-                kind: KeyEventKind::Press | KeyEventKind::Repeat,
-                ..
-            } => {
-                if let Some(q) = self.last_search.clone() {
-                    let start = self
-                        .last_match_idx
-                        .map(|i| i.saturating_add(1))
-                        .unwrap_or(self.scroll_offset);
-                    if let Some(idx) = self.find_next_match(&q, start) {
-                        self.cursor_idx = idx;
-                        self.center_on(idx, area.height as usize);
-                        self.last_match_idx = Some(idx);
-                    }
-                }
-                self.g_pending = false;
-            }
-            KeyEvent {
-                code: KeyCode::Char('N'),
-                kind: KeyEventKind::Press | KeyEventKind::Repeat,
-                ..
-            } => {
-                if let Some(q) = self.last_search.clone() {
-                    let start = self.last_match_idx.unwrap_or(self.scroll_offset);
-                    if let Some(idx) = self.find_prev_match(&q, start) {
-                        self.cursor_idx = idx;
-                        self.center_on(idx, area.height as usize);
-                        self.last_match_idx = Some(idx);
-                    }
-                }
-                self.g_pending = false;
+            e if KEY_UP.is_press(e) => {
+                self.scroll_offset = self.scroll_offset.saturating_sub(1);
+            }
+            e if KEY_DOWN.is_press(e) => {
+                self.scroll_offset = self.scroll_offset.saturating_add(1);
+            }
+            e if KEY_PAGE_UP.is_press(e) => {
+                let area = self.content_area(tui.terminal.viewport_area);
+                self.scroll_offset = self.scroll_offset.saturating_sub(area.height as usize);
+            }
+            e if KEY_PAGE_DOWN.is_press(e) || KEY_SPACE.is_press(e) => {
+                let area = self.content_area(tui.terminal.viewport_area);
+                self.scroll_offset = self.scroll_offset.saturating_add(area.height as usize);
+            }
+            e if KEY_HOME.is_press(e) => {
+                self.scroll_offset = 0;
+            }
+            e if KEY_END.is_press(e) => {
+                self.scroll_offset = usize::MAX;
             }
             _ => {
-                self.g_pending = false;
                 return Ok(());
             }
         }
@@ -713,7 +266,7 @@
         self.last_content_height = Some(height as usize);
     }
 
-    fn scroll_area(&self, area: Rect) -> Rect {
+    fn content_area(&self, area: Rect) -> Rect {
         let mut area = area;
         area.y = area.y.saturating_add(1);
         area.height = area.height.saturating_sub(2);
@@ -721,91 +274,24 @@
     }
 }
 
-#[derive(Debug, Clone)]
-struct WrapCache {
-    width: u16,
-    wrapped: Vec<Line<'static>>,
-    /// For each input Text chunk, the inclusive-excluded range of wrapped lines produced.
-    chunk_ranges: Vec<std::ops::Range<usize>>,
-    base_len: usize,
-    /// Plain text for wrapped lines, used for searches.
-    wrapped_plain: Vec<String>,
-    /// Column positions of commit nodes per wrapped line (in cells, pre-clip).
-    commit_cols: Vec<Vec<usize>>,
-}
-
 impl PagerView {
-    fn ensure_wrapped(&mut self, width: u16) {
-        let width = width.max(1);
-        let needs = match self.wrap_cache {
-            Some(ref c) => c.width != width || c.base_len != self.texts.len(),
-            None => true,
-        };
-        if !needs {
-            return;
-        }
-        let mut wrapped: Vec<Line<'static>> = Vec::new();
-        let mut wrapped_plain: Vec<String> = Vec::new();
-        let mut commit_cols: Vec<Vec<usize>> = Vec::new();
-        let mut chunk_ranges: Vec<std::ops::Range<usize>> = Vec::with_capacity(self.texts.len());
-        for text in &self.texts {
-            let start = wrapped.len();
-            for line in &text.lines {
-                match self.wrap_mode {
-                    WrapMode::WordWrap => {
-                        let ws = crate::wrapping::word_wrap_line(line, width as usize);
-                        push_owned_lines(&ws, &mut wrapped);
-                        for l in &ws {
-                            let p = Self::plain_text(l);
-                            wrapped_plain.push(p.clone());
-                            commit_cols.push(Self::scan_commit_cols(&p));
-                        }
-                    }
-                    WrapMode::NoWrap => {
-                        // Do not wrap; use the line as-is (owned). Horizontal clipping is applied at render time.
-                        push_owned_lines(&[line.clone()], &mut wrapped);
-                        let p = Self::plain_text(line);
-                        wrapped_plain.push(p.clone());
-                        commit_cols.push(Self::scan_commit_cols(&p));
-                    }
-                }
-            }
-            let end = wrapped.len();
-            chunk_ranges.push(start..end);
-        }
-        self.wrap_cache = Some(WrapCache {
-            width,
-            wrapped,
-            chunk_ranges,
-            base_len: self.texts.len(),
-            wrapped_plain,
-            commit_cols,
-        });
-    }
-
-    fn cached(&self) -> &[Line<'static>] {
-        if let Some(cache) = self.wrap_cache.as_ref() {
-            &cache.wrapped
-        } else {
-            &[]
-        }
-    }
-
     fn is_scrolled_to_bottom(&self) -> bool {
         if self.scroll_offset == usize::MAX {
             return true;
         }
-        let Some(cache) = &self.wrap_cache else {
-            return false;
-        };
         let Some(height) = self.last_content_height else {
             return false;
         };
-        if cache.wrapped.is_empty() {
+        if self.renderables.is_empty() {
             return true;
         }
-        let visible = height.min(cache.wrapped.len());
-        let max_scroll = cache.wrapped.len().saturating_sub(visible);
+        let Some(total_height) = self.last_rendered_height else {
+            return false;
+        };
+        if total_height <= height {
+            return true;
+        }
+        let max_scroll = total_height.saturating_sub(height);
         self.scroll_offset >= max_scroll
     }
 
@@ -814,53 +300,27 @@
         self.pending_scroll_chunk = Some(chunk_index);
     }
 
-    fn ensure_range_visible(
-        &mut self,
-        range: std::ops::Range<usize>,
-        viewport_height: usize,
-        total_wrapped: usize,
-    ) {
-        if viewport_height == 0 || total_wrapped == 0 {
+    fn ensure_chunk_visible(&mut self, idx: usize, area: Rect) {
+        if area.height == 0 || idx >= self.renderables.len() {
             return;
         }
-        let first = range.start.min(total_wrapped.saturating_sub(1));
-        let last = range
-            .end
-            .saturating_sub(1)
-            .min(total_wrapped.saturating_sub(1));
-        let current_top = self.scroll_offset.min(total_wrapped.saturating_sub(1));
-        let current_bottom = current_top.saturating_add(viewport_height.saturating_sub(1));
-
+        let first = self
+            .renderables
+            .iter()
+            .take(idx)
+            .map(|r| r.desired_height(area.width) as usize)
+            .sum();
+        let last = first + self.renderables[idx].desired_height(area.width) as usize;
+        let current_top = self.scroll_offset;
+        let current_bottom = current_top.saturating_add(area.height.saturating_sub(1) as usize);
         if first < current_top {
             self.scroll_offset = first;
         } else if last > current_bottom {
-            // Scroll just enough so that 'last' is visible at the bottom
-            self.scroll_offset = last.saturating_sub(viewport_height.saturating_sub(1));
-        }
-    }
-
-<<<<<<< HEAD
-    /// Convert a styled Line into a plain string for searching.
-    fn plain_text(line: &Line<'_>) -> String {
-        let mut s = String::new();
-        for sp in &line.spans {
-            s.push_str(sp.content.as_ref());
-        }
-        s
-    }
-
-    /// Return column positions (cells) of commit dots in a plain string.
-    fn scan_commit_cols(s: &str) -> Vec<usize> {
-        use unicode_width::UnicodeWidthChar;
-        let mut cols = Vec::new();
-        let mut col = 0usize;
-        for ch in s.chars() {
-            let w = UnicodeWidthChar::width(ch).unwrap_or(1).max(1);
-            if ch == '●' || ch == '○' {
-                cols.push(col);
-            }
-            col += w;
-=======
+            self.scroll_offset = last.saturating_sub(area.height.saturating_sub(1) as usize);
+        }
+    }
+}
+
 /// A renderable that caches its desired height.
 struct CachedRenderable {
     renderable: Box<dyn Renderable>,
@@ -874,522 +334,10 @@
             renderable,
             height: std::cell::Cell::new(None),
             last_width: std::cell::Cell::new(None),
->>>>>>> a43ae86b
-        }
-        cols
-    }
-
-<<<<<<< HEAD
-    /// Center the viewport on a given wrapped line index.
-    fn center_on(&mut self, idx: usize, viewport_height: usize) {
-        if let Some(cache) = &self.wrap_cache {
-            let total = cache.wrapped.len();
-            if total == 0 {
-                self.scroll_offset = 0;
-                return;
-            }
-            let vis = viewport_height.min(total);
-            let half = vis / 3; // bias to upper third for context
-            let base = idx.saturating_sub(half);
-            let max_scroll = total.saturating_sub(vis);
-            self.scroll_offset = base.min(max_scroll);
-        }
-    }
-
-    fn find_next_match(&self, q: &str, start: usize) -> Option<usize> {
-        let cache = self.wrap_cache.as_ref()?;
-        if q.is_empty() {
-            return None;
-        }
-        let smart_case = q.chars().any(char::is_uppercase);
-        if smart_case {
-            for (i, line) in cache.wrapped_plain.iter().enumerate().skip(start) {
-                if line.contains(q) {
-                    return Some(i);
-                }
-            }
-        } else {
-            let ql = q.to_lowercase();
-            for (i, line) in cache.wrapped_plain.iter().enumerate().skip(start) {
-                if line.to_lowercase().contains(&ql) {
-                    return Some(i);
-                }
-            }
-        }
-        None
-    }
-
-    fn find_prev_match(&self, q: &str, start: usize) -> Option<usize> {
-        let cache = self.wrap_cache.as_ref()?;
-        if q.is_empty() {
-            return None;
-        }
-        let end = start.min(cache.wrapped_plain.len());
-        let smart_case = q.chars().any(char::is_uppercase);
-        if smart_case {
-            for i in (0..end).rev() {
-                if cache.wrapped_plain[i].contains(q) {
-                    return Some(i);
-                }
-            }
-        } else {
-            let ql = q.to_lowercase();
-            for i in (0..end).rev() {
-                if cache.wrapped_plain[i].to_lowercase().contains(&ql) {
-                    return Some(i);
-                }
-            }
-        }
-        None
-    }
-
-    /// Ensure the cursor is visible within the current viewport height; adjust scroll if needed.
-    fn ensure_cursor_visible(&mut self, viewport_height: usize) {
-        if let Some(cache) = &self.wrap_cache {
-            if cache.wrapped.is_empty() || viewport_height == 0 {
-                return;
-            }
-            let total = cache.wrapped.len();
-            let top = self.scroll_offset.min(total.saturating_sub(1));
-            let bottom = top.saturating_add(viewport_height.saturating_sub(1));
-            if self.cursor_idx < top {
-                self.scroll_offset = self.cursor_idx;
-            } else if self.cursor_idx > bottom {
-                self.scroll_offset = self
-                    .cursor_idx
-                    .saturating_sub(viewport_height.saturating_sub(1));
-            }
-        }
-    }
-
-    /// Toggle into commit mode will call this to select nearest commit; already implemented above.
-    /// Move vertically along the branch route by following connecting glyphs.
-    fn move_commit_vertical(&mut self, dir: i32, viewport_width: u16, viewport_height: u16) {
-        if !self.commit_mode {
-            return;
-        }
-        if self.commit_cursor_line.is_none() {
-            self.enter_commit_mode(viewport_width, viewport_height);
-        }
-        let Some(mut line) = self.commit_cursor_line else {
-            return;
-        };
-        let mut col = self.commit_cursor_col;
-        let step: i32 = if dir >= 0 { 1 } else { -1 };
-        // perform scanning in a limited-scope borrow to avoid conflicts with later &mut self calls
-        let (mut i, limit_low, limit_high) = {
-            let cache = match &self.wrap_cache {
-                Some(c) => c,
-                None => return,
-            };
-            (
-                line as i64 + step as i64,
-                0i64,
-                cache.wrapped_plain.len() as i64 - 1,
-            )
-        };
-        let mut advanced = false;
-        while i >= limit_low && i <= limit_high {
-            let li = i as usize;
-            // Adjust column based on connector glyphs on this line, with small lookaround + 1–2 line lookahead
-            let (cand_m1, cand_0, cand_p1) = {
-                let cache = match &self.wrap_cache {
-                    Some(c) => c,
-                    None => return,
-                };
-                (
-                    Self::char_at_cell(&cache.wrapped_plain[li], col.saturating_sub(1)),
-                    Self::char_at_cell(&cache.wrapped_plain[li], col),
-                    Self::char_at_cell(&cache.wrapped_plain[li], col.saturating_add(1)),
-                )
-            };
-            let mut dcol: i32 = 0;
-            let pref = |c: Option<char>| c.unwrap_or(' ');
-            let c0 = pref(cand_0);
-            let cL = pref(cand_m1);
-            let cR = pref(cand_p1);
-            // Primary rules by glyph; otherwise evaluate candidates by lookahead scoring
-            let mut ambiguous = false;
-            match c0 {
-                '│' | '╭' | '╮' | '╰' | '╯' => dcol = 0,
-                '╱' => dcol = if dir > 0 { 1 } else { -1 },
-                '╲' => dcol = if dir > 0 { -1 } else { 1 },
-                '┼' | '─' | ' ' => ambiguous = true,
-                _ => ambiguous = true,
-            }
-            if ambiguous {
-                let best = self.choose_dcol_with_lookahead(li, col, dir, 2 /*lines*/);
-                dcol = best;
-                if dcol == 0 {
-                    // still ambiguous: use adjacent hints
-                    if dir > 0 {
-                        if cR == '╱' {
-                            dcol = 1;
-                        } else if cL == '╲' {
-                            dcol = -1;
-                        }
-                    } else {
-                        if cL == '╱' {
-                            dcol = -1;
-                        } else if cR == '╲' {
-                            dcol = 1;
-                        }
-                    }
-                }
-            }
-            if dcol < 0 {
-                col = col.saturating_sub(1);
-            } else if dcol > 0 {
-                col = col.saturating_add(1);
-            }
-            // If this line has a commit at current col, stop
-            let has_commit_here = {
-                let cache = match &self.wrap_cache {
-                    Some(c) => c,
-                    None => return,
-                };
-                cache
-                    .commit_cols
-                    .get(li)
-                    .map(|cols| cols.iter().any(|&c| c == col))
-                    .unwrap_or(false)
-            };
-            if has_commit_here {
-                line = li;
-                advanced = true;
-                break;
-            }
-            i += step as i64;
-        }
-        if advanced {
-            self.commit_cursor_line = Some(line);
-            self.commit_cursor_col = col;
-            self.ensure_commit_visible(viewport_width, viewport_height);
-        } else {
-            // fallback to nearest logic if not found
-            self.move_to_nearby_commit(
-                if dir > 0 { 1 } else { -1 },
-                0,
-                viewport_width,
-                viewport_height,
-            );
-        }
-    }
-
-    /// Choose initial horizontal delta (-1,0,1) by simulating up to `lookahead` lines and
-    /// selecting the path that reaches a commit in fewer steps; on ties, prefer straight (0), then smaller lateral.
-    fn choose_dcol_with_lookahead(
-        &self,
-        line_idx: usize,
-        col: usize,
-        dir: i32,
-        lookahead: usize,
-    ) -> i32 {
-        let mut best_dcol = 0;
-        let mut best_steps = usize::MAX;
-        let mut best_lateral = usize::MAX;
-        for &dcol in &[-1, 0, 1] {
-            let (steps, lateral) = self.simulate_to_commit(line_idx, col, dir, dcol, lookahead);
-            if steps < best_steps
-                || (steps == best_steps
-                    && (lateral < best_lateral || (lateral == best_lateral && dcol == 0)))
-            {
-                best_steps = steps;
-                best_lateral = lateral;
-                best_dcol = dcol;
-            }
-        }
-        best_dcol
-    }
-
-    /// Simulate advancing from (line_idx, col) with an initial dcol, for up to `lookahead` lines.
-    /// Return (steps_to_commit_or_max, total_lateral_displacement).
-    fn simulate_to_commit(
-        &self,
-        line_idx: usize,
-        col: usize,
-        dir: i32,
-        init_dcol: i32,
-        lookahead: usize,
-    ) -> (usize, usize) {
-        let mut col_cur = if init_dcol < 0 {
-            col.saturating_sub(1)
-        } else if init_dcol > 0 {
-            col.saturating_add(1)
-        } else {
-            col
-        };
-        let mut lateral = col_cur.abs_diff(col);
-        for step in 1..=lookahead {
-            let li = if dir > 0 {
-                line_idx + step
-            } else if line_idx >= step {
-                line_idx - step
-            } else {
-                return (usize::MAX, lateral);
-            };
-            let cache = match &self.wrap_cache {
-                Some(c) => c,
-                None => return (usize::MAX, lateral),
-            };
-            if li >= cache.wrapped_plain.len() {
-                return (usize::MAX, lateral);
-            }
-            // Adjust column based on glyph at this line
-            if let Some(ch) = Self::char_at_cell(&cache.wrapped_plain[li], col_cur) {
-                match ch {
-                    '╱' => {
-                        col_cur = if dir > 0 {
-                            col_cur.saturating_add(1)
-                        } else {
-                            col_cur.saturating_sub(1)
-                        };
-                    }
-                    '╲' => {
-                        col_cur = if dir > 0 {
-                            col_cur.saturating_sub(1)
-                        } else {
-                            col_cur.saturating_add(1)
-                        };
-                    }
-                    _ => {}
-                }
-                lateral = lateral.max(col_cur.abs_diff(col));
-            }
-            if cache
-                .commit_cols
-                .get(li)
-                .map(|cols| cols.iter().any(|&c| c == col_cur))
-                .unwrap_or(false)
-            {
-                return (step, lateral);
-            }
-        }
-        (usize::MAX, lateral)
-    }
-
-    /// Find char at visual column index in the given plain string.
-    fn char_at_cell(s: &str, target: usize) -> Option<char> {
-        use unicode_width::UnicodeWidthChar;
-        let mut col = 0usize;
-        for ch in s.chars() {
-            let w = UnicodeWidthChar::width(ch).unwrap_or(1).max(1);
-            if col == target {
-                return Some(ch);
-            }
-            if target < col + w {
-                return Some(ch);
-            }
-            col += w;
-        }
-        None
-    }
-
-    fn ensure_commit_visible(&mut self, viewport_width: u16, viewport_height: u16) {
-        if !self.commit_mode {
-            return;
-        }
-        let Some(line) = self.commit_cursor_line else {
-            return;
-        };
-        self.cursor_idx = line;
-        self.ensure_cursor_visible(viewport_height as usize);
-        // Adjust horizontal offset so that the commit column is visible.
-        let content_width =
-            viewport_width.saturating_sub(if self.show_cursor_gutter { 2 } else { 0 });
-        if content_width == 0 {
-            return;
-        }
-        let right_edge = self.horiz_offset + content_width as usize - 1;
-        if self.commit_cursor_col < self.horiz_offset {
-            self.horiz_offset = self.commit_cursor_col;
-        } else if self.commit_cursor_col > right_edge {
-            self.horiz_offset = self
-                .commit_cursor_col
-                .saturating_sub(content_width as usize - 1);
-        }
-    }
-
-    fn enter_commit_mode(&mut self, viewport_width: u16, viewport_height: u16) {
-        self.commit_mode = true;
-        // Pick nearest commit in the current viewport; fallback to anywhere.
-        let Some(cache) = &self.wrap_cache else {
-            return;
-        };
-        let top = self.scroll_offset;
-        let bottom = top
-            .saturating_add(viewport_height as usize)
-            .saturating_sub(1);
-        let mut best: Option<(usize, usize)> = None; // (line, distance)
-        for i in top..=bottom.min(cache.commit_cols.len().saturating_sub(1)) {
-            if !cache
-                .commit_cols
-                .get(i)
-                .map(|v| !v.is_empty())
-                .unwrap_or(false)
-            {
-                continue;
-            }
-            let dist = self.cursor_idx.abs_diff(i);
-            if best.map(|(_, d)| dist < d).unwrap_or(true) {
-                best = Some((i, dist));
-            }
-        }
-        if best.is_none() {
-            for i in 0..cache.commit_cols.len() {
-                if cache
-                    .commit_cols
-                    .get(i)
-                    .map(|v| !v.is_empty())
-                    .unwrap_or(false)
-                {
-                    best = Some((i, self.cursor_idx.abs_diff(i)));
-                    break;
-                }
-            }
-        }
-        if let Some((line, _)) = best {
-            self.commit_cursor_line = Some(line);
-            // Choose a column: nearest to previous commit col if any; otherwise first
-            let cols = cache.commit_cols.get(line).cloned().unwrap_or_default();
-            if cols.is_empty() {
-                self.commit_cursor_col = 0;
-            } else if self.commit_cursor_col == 0 {
-                self.commit_cursor_col = cols[0];
-            } else {
-                // nearest to previous
-                let mut bestc = cols[0];
-                let mut bestd = self.commit_cursor_col.abs_diff(bestc);
-                for c in cols.into_iter().skip(1) {
-                    let d = self.commit_cursor_col.abs_diff(c);
-                    if d < bestd {
-                        bestd = d;
-                        bestc = c;
-                    }
-                }
-                self.commit_cursor_col = bestc;
-            }
-            self.ensure_commit_visible(viewport_width, viewport_height);
-        } else {
-            // No commits; leave mode
-            self.commit_mode = false;
-            self.commit_cursor_line = None;
-        }
-    }
-
-    /// Move commit selection by delta lines/columns; adjust visibility accordingly.
-    fn move_to_nearby_commit(
-        &mut self,
-        delta_lines: i32,
-        delta_cols: i32,
-        viewport_width: u16,
-        viewport_height: u16,
-    ) {
-        let Some(cache) = &self.wrap_cache else {
-            return;
-        };
-        if !self.commit_mode {
-            return;
-        }
-        // Initialize from cursor if unset
-        let mut line = self.commit_cursor_line.unwrap_or(self.cursor_idx);
-        let mut col = self.commit_cursor_col;
-
-        if delta_lines != 0 {
-            // Move to next/prev line that has commits; choose nearest column.
-            let mut i = line as i64 + delta_lines as i64;
-            while i >= 0 && (i as usize) < cache.commit_cols.len() {
-                let li = i as usize;
-                if let Some(cols) = cache.commit_cols.get(li)
-                    && !cols.is_empty()
-                {
-                    // pick nearest column
-                    let mut bestc = cols[0];
-                    let mut bestd = col.abs_diff(bestc);
-                    for &c in cols.iter().skip(1) {
-                        let d = col.abs_diff(c);
-                        if d < bestd {
-                            bestd = d;
-                            bestc = c;
-                        }
-                    }
-                    line = li;
-                    col = bestc;
-                    break;
-                }
-                i += delta_lines as i64;
-            }
-        }
-
-        if delta_cols != 0 {
-            // Move left/right among commits on the same line.
-            if let Some(cols) = cache.commit_cols.get(line)
-                && !cols.is_empty()
-            {
-                // find current position index
-                let mut idx = 0usize;
-                for (k, &c) in cols.iter().enumerate() {
-                    if c >= col {
-                        idx = k;
-                        break;
-                    }
-                    idx = k;
-                }
-                if delta_cols < 0 {
-                    idx = idx.saturating_sub(1);
-                } else if delta_cols > 0 && idx + 1 < cols.len() {
-                    idx += 1;
-                }
-                col = cols[idx];
-            }
-        }
-
-        self.commit_cursor_line = Some(line);
-        self.commit_cursor_col = col;
-        self.ensure_commit_visible(viewport_width, viewport_height);
-    }
-
-    /// Move to nearest commit on an adjacent branch to the left (dir < 0) or right (dir > 0).
-    /// Preference: minimize horizontal distance first, then vertical distance from the current commit.
-    fn move_commit_horizontal(&mut self, dir: i32, viewport_width: u16, viewport_height: u16) {
-        if !self.commit_mode {
-            return;
-        }
-        if self.commit_cursor_line.is_none() {
-            self.enter_commit_mode(viewport_width, viewport_height);
-        }
-        let Some(line0) = self.commit_cursor_line else {
-            return;
-        };
-        let col0 = self.commit_cursor_col;
-        let mut best_line: Option<usize> = None;
-        let mut best_col: usize = 0;
-        let mut best_dx: usize = usize::MAX;
-        let mut best_dy: usize = usize::MAX;
-        if let Some(cache) = &self.wrap_cache {
-            for (li, cols) in cache.commit_cols.iter().enumerate() {
-                for &c in cols {
-                    if (dir < 0 && c < col0) || (dir > 0 && c > col0) {
-                        let dx = if c > col0 { c - col0 } else { col0 - c };
-                        if dx == 0 {
-                            continue;
-                        }
-                        let dy = if li > line0 { li - line0 } else { line0 - li };
-                        if dx < best_dx || (dx == best_dx && dy < best_dy) {
-                            best_dx = dx;
-                            best_dy = dy;
-                            best_line = Some(li);
-                            best_col = c;
-                        }
-                    }
-                }
-            }
-        }
-        if let Some(li) = best_line {
-            self.commit_cursor_line = Some(li);
-            self.commit_cursor_col = best_col;
-            self.ensure_commit_visible(viewport_width, viewport_height);
-=======
+        }
+    }
+}
+
 impl Renderable for CachedRenderable {
     fn render(&self, area: Rect, buf: &mut Buffer) {
         self.renderable.render(area, buf);
@@ -1399,86 +347,8 @@
             let height = self.renderable.desired_height(width);
             self.height.set(Some(height));
             self.last_width.set(Some(width));
->>>>>>> a43ae86b
-        }
-    }
-
-    /// Clip a styled line horizontally given a starting column and width; preserves styles.
-    fn clip_line(&self, line: &Line<'_>, start_col: usize, width: usize) -> Line<'static> {
-        use ratatui::text::Span;
-        use unicode_width::UnicodeWidthChar;
-
-        if width == 0 {
-            return Line::default();
-        }
-        let mut out_spans: Vec<Span<'static>> = Vec::new();
-        let mut col = 0usize;
-        let mut taken = 0usize;
-        let mut started = false;
-        for s in &line.spans {
-            let text = s.content.as_ref();
-            if text.is_empty() {
-                continue;
-            }
-            let mut buf = String::new();
-            for ch in text.chars() {
-                let w = UnicodeWidthChar::width(ch).unwrap_or(1).max(1);
-                if !started {
-                    if col + w > start_col {
-                        started = true;
-                    } else {
-                        col += w;
-                        continue;
-                    }
-                }
-                if taken + w > width {
-                    break;
-                }
-                buf.push(ch);
-                taken += w;
-                col += w;
-            }
-            if !buf.is_empty() {
-                out_spans.push(Span::from(buf).set_style(s.style));
-            }
-            if taken >= width {
-                break;
-            }
-        }
-        Line::from(out_spans).style(line.style)
-    }
-
-    /// Replace a commit dot at the given visible column with '◉' (white), preserving surrounding styles.
-    fn decorate_commit_in_line(line: &Line<'_>, vis_col: usize) -> Line<'static> {
-        use ratatui::text::Span;
-        use unicode_width::UnicodeWidthChar;
-        let mut out_spans: Vec<Span<'static>> = Vec::new();
-        let mut col = 0usize;
-        for s in &line.spans {
-            let text = s.content.as_ref();
-            if text.is_empty() {
-                continue;
-            }
-            let mut buf = String::new();
-            for ch in text.chars() {
-                let w = UnicodeWidthChar::width(ch).unwrap_or(1).max(1);
-                if col == vis_col && (ch == '●' || ch == '○') {
-                    // Flush existing buffer
-                    if !buf.is_empty() {
-                        out_spans.push(Span::from(buf.clone()).set_style(s.style));
-                        buf.clear();
-                    }
-                    out_spans.push(Span::from("◉").white());
-                } else {
-                    buf.push(ch);
-                }
-                col += w;
-            }
-            if !buf.is_empty() {
-                out_spans.push(Span::from(buf).set_style(s.style));
-            }
-        }
-        Line::from(out_spans)
+        }
+        self.height.get().unwrap_or(0)
     }
 }
 
@@ -1523,29 +393,6 @@
     fn render_cells(
         cells: &[Arc<dyn HistoryCell>],
         highlight_cell: Option<usize>,
-<<<<<<< HEAD
-    ) -> Vec<Text<'static>> {
-        let mut texts: Vec<Text<'static>> = Vec::new();
-        let mut first = true;
-        for (idx, cell) in cells.iter().enumerate() {
-            let mut lines: Vec<Line<'static>> = Vec::new();
-            if !cell.is_stream_continuation() && !first {
-                lines.push(Line::from(""));
-            }
-            let cell_lines = if Some(idx) == highlight_cell {
-                cell.transcript_lines()
-                    .into_iter()
-                    .map(Stylize::reversed)
-                    .collect()
-            } else {
-                cell.transcript_lines()
-            };
-            lines.extend(cell_lines);
-            texts.push(Text::from(lines));
-            first = false;
-        }
-        texts
-=======
     ) -> Vec<Box<dyn Renderable>> {
         cells
             .iter()
@@ -1577,25 +424,12 @@
                 v
             })
             .collect()
->>>>>>> a43ae86b
     }
 
     pub(crate) fn insert_cell(&mut self, cell: Arc<dyn HistoryCell>) {
         let follow_bottom = self.view.is_scrolled_to_bottom();
-<<<<<<< HEAD
-        // Append as a new Text chunk (with a separating blank if needed)
-        let mut lines: Vec<Line<'static>> = Vec::new();
-        if !cell.is_stream_continuation() && !self.cells.is_empty() {
-            lines.push(Line::from(""));
-        }
-        lines.extend(cell.transcript_lines());
-        self.view.texts.push(Text::from(lines));
-        self.cells.push(cell);
-        self.view.wrap_cache = None;
-=======
         self.cells.push(cell);
         self.view.renderables = Self::render_cells(&self.cells, self.highlight_cell);
->>>>>>> a43ae86b
         if follow_bottom {
             self.view.scroll_offset = usize::MAX;
         }
@@ -1603,12 +437,7 @@
 
     pub(crate) fn set_highlight_cell(&mut self, cell: Option<usize>) {
         self.highlight_cell = cell;
-<<<<<<< HEAD
-        self.view.wrap_cache = None;
-        self.view.texts = Self::render_cells_to_texts(&self.cells, self.highlight_cell);
-=======
         self.view.renderables = Self::render_cells(&self.cells, self.highlight_cell);
->>>>>>> a43ae86b
         if let Some(idx) = self.highlight_cell {
             self.view.scroll_chunk_into_view(idx);
         }
@@ -1618,9 +447,11 @@
         let line1 = Rect::new(area.x, area.y, area.width, 1);
         let line2 = Rect::new(area.x, area.y.saturating_add(1), area.width, 1);
         render_key_hints(line1, buf, PAGER_KEY_HINTS);
-        let mut pairs: Vec<(&str, &str)> = vec![("q", "quit"), ("Esc", "edit prev")];
+
+        let mut pairs: Vec<(&[KeyBinding], &str)> =
+            vec![(&[KEY_Q], "to quit"), (&[KEY_ESC], "to edit prev")];
         if self.highlight_cell.is_some() {
-            pairs.push(("⏎", "edit message"));
+            pairs.push((&[KEY_ENTER], "to edit message"));
         }
         render_key_hints(line2, buf, &pairs);
     }
@@ -1638,37 +469,9 @@
     pub(crate) fn handle_event(&mut self, tui: &mut tui::Tui, event: TuiEvent) -> Result<()> {
         match event {
             TuiEvent::Key(key_event) => match key_event {
-                KeyEvent {
-                    code: KeyCode::Char('q'),
-                    kind: KeyEventKind::Press,
-                    ..
-                }
-                | KeyEvent {
-                    code: KeyCode::Char('t'),
-                    modifiers: crossterm::event::KeyModifiers::CONTROL,
-                    kind: KeyEventKind::Press,
-                    ..
-                }
-                | KeyEvent {
-                    code: KeyCode::Char('c'),
-                    modifiers: crossterm::event::KeyModifiers::CONTROL,
-                    kind: KeyEventKind::Press,
-                    ..
-                } => {
-                    // Don't treat plain 'q' as quit when in search input mode; forward to view.
-                    if matches!(
-                        key_event,
-                        KeyEvent {
-                            code: KeyCode::Char('q'),
-                            ..
-                        }
-                    ) && self.view.search_input.is_some()
-                    {
-                        self.view.handle_key_event(tui, key_event)
-                    } else {
-                        self.is_done = true;
-                        Ok(())
-                    }
+                e if KEY_Q.is_press(e) || KEY_CTRL_C.is_press(e) || KEY_CTRL_T.is_press(e) => {
+                    self.is_done = true;
+                    Ok(())
                 }
                 other => self.view.handle_key_event(tui, other),
             },
@@ -1689,150 +492,22 @@
 pub(crate) struct StaticOverlay {
     view: PagerView,
     is_done: bool,
-    refresh_callback: Option<Box<dyn Fn() -> std::result::Result<Vec<Line<'static>>, String>>>,
-    last_refresh_time: Option<Instant>,
-    refresh_cooldown: Duration,
 }
 
 impl StaticOverlay {
     pub(crate) fn with_title(lines: Vec<Line<'static>>, title: String) -> Self {
-<<<<<<< HEAD
-        Self {
-            view: PagerView::new(vec![Text::from(lines)], title, 0),
-            is_done: false,
-            refresh_callback: None,
-            last_refresh_time: None,
-            refresh_cooldown: Duration::from_millis(500),
-        }
-=======
         Self::with_renderables(
             vec![Box::new(CachedRenderable::new(Box::new(Paragraph::new(
                 Text::from(lines),
             ))))],
             title,
         )
->>>>>>> a43ae86b
-    }
-
-    pub(crate) fn with_title_no_wrap(lines: Vec<Line<'static>>, title: String) -> Self {
-        let mut s = Self {
-            view: PagerView::new(vec![Text::from(lines)], title, 0),
+    }
+
+    pub(crate) fn with_renderables(renderables: Vec<Box<dyn Renderable>>, title: String) -> Self {
+        Self {
+            view: PagerView::new(renderables, title, 0),
             is_done: false,
-            refresh_callback: None,
-            last_refresh_time: None,
-            refresh_cooldown: Duration::from_millis(500),
-        };
-        s.view.wrap_mode = WrapMode::NoWrap;
-        s.view.show_cursor_gutter = true;
-        s.view.commit_mode = true; // Always start Git Graph in commit navigation mode
-        s
-    }
-
-    pub(crate) fn with_title_no_wrap_and_path(
-        lines: Vec<Line<'static>>,
-        title: String,
-        repo_path: String,
-    ) -> Self {
-        let mut s = Self {
-            view: PagerView::new(vec![Text::from(lines)], title, 0),
-            is_done: false,
-            refresh_callback: None,
-            last_refresh_time: None,
-            refresh_cooldown: Duration::from_millis(500),
-        };
-        s.view.wrap_mode = WrapMode::NoWrap;
-        s.view.show_cursor_gutter = true;
-        s.view.commit_mode = true;
-        s
-    }
-
-    pub(crate) fn with_title_no_wrap_refresh(
-        lines: Vec<Line<'static>>,
-        title: String,
-        refresh_callback: Box<dyn Fn() -> std::result::Result<Vec<Line<'static>>, String>>,
-    ) -> Self {
-        let mut s = Self {
-            view: PagerView::new(vec![Text::from(lines)], title, 0),
-            is_done: false,
-            refresh_callback: Some(refresh_callback),
-            last_refresh_time: None,
-            refresh_cooldown: Duration::from_millis(500),
-        };
-        s.view.wrap_mode = WrapMode::NoWrap;
-        s.view.show_cursor_gutter = true;
-        s.view.commit_mode = true;
-        s
-    }
-
-    fn can_refresh(&self) -> bool {
-        if let Some(last_time) = self.last_refresh_time {
-            Instant::now().duration_since(last_time) >= self.refresh_cooldown
-        } else {
-            true
-        }
-    }
-
-    fn refresh(&mut self, tui: &mut crate::tui::Tui) {
-        // Update the last refresh time
-        self.last_refresh_time = Some(Instant::now());
-
-        // First, check if we have a callback and execute it
-        let new_content = if let Some(ref callback) = self.refresh_callback {
-            Some(callback())
-        } else {
-            None
-        };
-
-        // If we have new content to process
-        if let Some(result) = new_content {
-            // Store current position
-            let old_cursor = self.view.cursor_idx;
-            let old_scroll = self.view.scroll_offset;
-
-            // Show "Refreshing..." message with cleared content
-            let refreshing_text = vec![Text::from(vec![
-                Line::from(""),
-                Line::from(""),
-                Line::from("  Refreshing git graph...".dim()),
-            ])];
-            self.view.texts = refreshing_text;
-            self.view.wrap_cache = None;
-
-            // Force a frame to show the "Refreshing..." message
-            let _ = tui.draw(u16::MAX, |frame| {
-                self.render(frame.area(), frame.buffer);
-            });
-
-            // Sleep briefly to make the message visible
-            std::thread::sleep(Duration::from_millis(50));
-
-            // Now actually refresh the content
-            match result {
-                Ok(new_lines) => {
-                    // Update the view with new content
-                    self.view.texts = vec![Text::from(new_lines)];
-                    self.view.wrap_cache = None; // Force re-wrap
-
-                    // Try to restore position
-                    self.view.cursor_idx = old_cursor;
-                    self.view.scroll_offset = old_scroll;
-
-                    // Sleep briefly before showing the new content
-                    std::thread::sleep(Duration::from_millis(50));
-                }
-                Err(e) => {
-                    tracing::warn!("Failed to refresh git graph: {}", e);
-                    // Show error message briefly
-                    let error_text = vec![Text::from(vec![
-                        Line::from(""),
-                        Line::from(""),
-                        Line::from(format!("  Failed to refresh: {}", e).red()),
-                    ])];
-                    self.view.texts = error_text;
-                    self.view.wrap_cache = None;
-                    std::thread::sleep(Duration::from_millis(500));
-                }
-            }
         }
     }
 
@@ -1840,11 +515,7 @@
         let line1 = Rect::new(area.x, area.y, area.width, 1);
         let line2 = Rect::new(area.x, area.y.saturating_add(1), area.width, 1);
         render_key_hints(line1, buf, PAGER_KEY_HINTS);
-        let pairs = if self.refresh_callback.is_some() {
-            [("r", "refresh"), ("q", "quit")]
-        } else {
-            [("q", "quit"), ("", "")]
-        };
+        let pairs: Vec<(&[KeyBinding], &str)> = vec![(&[KEY_Q], "to quit")];
         render_key_hints(line2, buf, &pairs);
     }
 
@@ -1861,48 +532,9 @@
     pub(crate) fn handle_event(&mut self, tui: &mut tui::Tui, event: TuiEvent) -> Result<()> {
         match event {
             TuiEvent::Key(key_event) => match key_event {
-                KeyEvent {
-                    code: KeyCode::Char('r'),
-                    kind: KeyEventKind::Press,
-                    ..
-                } => {
-                    // Refresh the content if callback is available
-                    if self.view.search_input.is_none() && self.refresh_callback.is_some() {
-                        if self.can_refresh() {
-                            self.refresh(tui);
-                            tui.frame_requester().schedule_frame();
-                        } else {
-                            // Cooldown active - ignore silently or could show message
-                            tracing::debug!("Refresh on cooldown");
-                        }
-                    }
+                e if KEY_Q.is_press(e) || KEY_CTRL_C.is_press(e) => {
+                    self.is_done = true;
                     Ok(())
-                }
-                KeyEvent {
-                    code: KeyCode::Char('q'),
-                    kind: KeyEventKind::Press,
-                    ..
-                }
-                | KeyEvent {
-                    code: KeyCode::Char('c'),
-                    modifiers: crossterm::event::KeyModifiers::CONTROL,
-                    kind: KeyEventKind::Press,
-                    ..
-                } => {
-                    // When search input is active, treat 'q' as input, not quit.
-                    if matches!(
-                        key_event,
-                        KeyEvent {
-                            code: KeyCode::Char('q'),
-                            ..
-                        }
-                    ) && self.view.search_input.is_some()
-                    {
-                        self.view.handle_key_event(tui, key_event)
-                    } else {
-                        self.is_done = true;
-                        Ok(())
-                    }
                 }
                 other => self.view.handle_key_event(tui, other),
             },
@@ -1920,19 +552,50 @@
     }
 }
 
+fn render_offset_content(
+    area: Rect,
+    buf: &mut Buffer,
+    renderable: &dyn Renderable,
+    scroll_offset: u16,
+) -> u16 {
+    let height = renderable.desired_height(area.width);
+    let mut tall_buf = Buffer::empty(Rect::new(
+        0,
+        0,
+        area.width,
+        height.min(area.height + scroll_offset),
+    ));
+    renderable.render(*tall_buf.area(), &mut tall_buf);
+    let copy_height = area
+        .height
+        .min(tall_buf.area().height.saturating_sub(scroll_offset));
+    for y in 0..copy_height {
+        let src_y = y + scroll_offset;
+        for x in 0..area.width {
+            buf[(area.x + x, area.y + y)] = tall_buf[(x, src_y)].clone();
+        }
+    }
+
+    copy_height
+}
+
 #[cfg(test)]
 mod tests {
     use super::*;
     use insta::assert_snapshot;
-    use std::{collections::HashMap, path::PathBuf, sync::Arc, time::Duration};
-
-    use crate::{
-        exec_cell::CommandOutput,
-        history_cell::{HistoryCell, PatchEventType, new_patch_event},
-    };
+    use std::collections::HashMap;
+    use std::path::PathBuf;
+    use std::sync::Arc;
+    use std::time::Duration;
+
+    use crate::exec_cell::CommandOutput;
+    use crate::history_cell::HistoryCell;
+    use crate::history_cell::new_patch_event;
     use codex_core::protocol::FileChange;
     use codex_protocol::parse_command::ParsedCommand;
-    use ratatui::{Terminal, backend::TestBackend};
+    use ratatui::Terminal;
+    use ratatui::backend::TestBackend;
+    use ratatui::text::Text;
 
     #[derive(Debug)]
     struct TestCell {
@@ -1947,6 +610,15 @@
         fn transcript_lines(&self, _width: u16) -> Vec<Line<'static>> {
             self.lines.clone()
         }
+    }
+
+    fn paragraph_block(label: &str, lines: usize) -> Box<dyn Renderable> {
+        let text = Text::from(
+            (0..lines)
+                .map(|i| Line::from(format!("{label}{i}")))
+                .collect::<Vec<_>>(),
+        );
+        Box::new(Paragraph::new(text)) as Box<dyn Renderable>
     }
 
     #[test]
@@ -2026,11 +698,7 @@
                 content: "hello\nworld\n".to_string(),
             },
         );
-        let approval_cell: Arc<dyn HistoryCell> = Arc::new(new_patch_event(
-            PatchEventType::ApprovalRequest,
-            approval_changes,
-            &cwd,
-        ));
+        let approval_cell: Arc<dyn HistoryCell> = Arc::new(new_patch_event(approval_changes, &cwd));
         cells.push(approval_cell);
 
         let mut apply_changes = HashMap::new();
@@ -2040,13 +708,7 @@
                 content: "hello\nworld\n".to_string(),
             },
         );
-        let apply_begin_cell: Arc<dyn HistoryCell> = Arc::new(new_patch_event(
-            PatchEventType::ApplyBegin {
-                auto_approved: false,
-            },
-            apply_changes,
-            &cwd,
-        ));
+        let apply_begin_cell: Arc<dyn HistoryCell> = Arc::new(new_patch_event(apply_changes, &cwd));
         cells.push(apply_begin_cell);
 
         let apply_end_cell: Arc<dyn HistoryCell> =
@@ -2080,7 +742,6 @@
 
         overlay.render(area, &mut buf);
         overlay.view.scroll_offset = 0;
-        overlay.view.wrap_cache = None;
         overlay.render(area, &mut buf);
 
         let snapshot = buffer_to_text(&buf, area);
@@ -2152,54 +813,89 @@
     }
 
     #[test]
-    fn pager_wrap_cache_reuses_for_same_width_and_rebuilds_on_change() {
-        let long = "This is a long line that should wrap multiple times to ensure non-empty wrapped output.";
-        let mut pv = PagerView::new(
-            vec![Text::from(vec![long.into()]), Text::from(vec![long.into()])],
+    fn pager_view_content_height_counts_renderables() {
+        let pv = PagerView::new(
+            vec![paragraph_block("a", 2), paragraph_block("b", 3)],
             "T".to_string(),
             0,
         );
 
-        // Build cache at width 24
-        pv.ensure_wrapped(24);
-        let w1 = pv.cached();
-        assert!(!w1.is_empty(), "expected wrapped output to be non-empty");
-        let ptr1 = w1.as_ptr();
-
-        // Re-run with same width: cache should be reused (pointer stability heuristic)
-        pv.ensure_wrapped(24);
-        let w2 = pv.cached();
-        let ptr2 = w2.as_ptr();
-        assert_eq!(ptr1, ptr2, "cache should not rebuild for unchanged width");
-
-        // Change width: cache should rebuild and likely produce different length
-        // Drop immutable borrow before mutating
-        let prev_len = w2.len();
-        pv.ensure_wrapped(36);
-        let w3 = pv.cached();
-        assert_ne!(
-            prev_len,
-            w3.len(),
-            "wrapped length should change on width change"
-        );
+        assert_eq!(pv.content_height(80), 5);
     }
 
     #[test]
-    fn pager_wrap_cache_invalidates_on_append() {
-        let long = "Another long line for wrapping behavior verification.";
-        let mut pv = PagerView::new(vec![Text::from(vec![long.into()])], "T".to_string(), 0);
-        pv.ensure_wrapped(28);
-        let w1 = pv.cached();
-        let len1 = w1.len();
-
-        // Append new lines should cause ensure_wrapped to rebuild due to len change
-        pv.texts.push(Text::from(vec![long.into()]));
-        pv.texts.push(Text::from(vec![long.into()]));
-        pv.ensure_wrapped(28);
-        let w2 = pv.cached();
+    fn pager_view_ensure_chunk_visible_scrolls_down_when_needed() {
+        let mut pv = PagerView::new(
+            vec![
+                paragraph_block("a", 1),
+                paragraph_block("b", 3),
+                paragraph_block("c", 3),
+            ],
+            "T".to_string(),
+            0,
+        );
+        let area = Rect::new(0, 0, 20, 8);
+
+        pv.scroll_offset = 0;
+        let content_area = pv.content_area(area);
+        pv.ensure_chunk_visible(2, content_area);
+
+        let mut buf = Buffer::empty(area);
+        pv.render(area, &mut buf);
+        let rendered = buffer_to_text(&buf, area);
+
         assert!(
-            w2.len() >= len1,
-            "wrapped length should grow or stay same after append"
+            rendered.contains("c0"),
+            "expected chunk top in view: {rendered:?}"
+        );
+        assert!(
+            rendered.contains("c1"),
+            "expected chunk middle in view: {rendered:?}"
+        );
+        assert!(
+            rendered.contains("c2"),
+            "expected chunk bottom in view: {rendered:?}"
+        );
+    }
+
+    #[test]
+    fn pager_view_ensure_chunk_visible_scrolls_up_when_needed() {
+        let mut pv = PagerView::new(
+            vec![
+                paragraph_block("a", 2),
+                paragraph_block("b", 3),
+                paragraph_block("c", 3),
+            ],
+            "T".to_string(),
+            0,
+        );
+        let area = Rect::new(0, 0, 20, 3);
+
+        pv.scroll_offset = 6;
+        pv.ensure_chunk_visible(0, area);
+
+        assert_eq!(pv.scroll_offset, 0);
+    }
+
+    #[test]
+    fn pager_view_is_scrolled_to_bottom_accounts_for_wrapped_height() {
+        let mut pv = PagerView::new(vec![paragraph_block("a", 10)], "T".to_string(), 0);
+        let area = Rect::new(0, 0, 20, 8);
+        let mut buf = Buffer::empty(area);
+
+        pv.render(area, &mut buf);
+
+        assert!(
+            !pv.is_scrolled_to_bottom(),
+            "expected view to report not at bottom when offset < max"
+        );
+
+        pv.scroll_offset = usize::MAX;
+        pv.render(area, &mut buf);
+
+        assert!(
+            pv.is_scrolled_to_bottom(),
+            "expected view to report at bottom after scrolling to end"
         );
     }
 }