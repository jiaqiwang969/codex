--- conflicted
+++ resolved
@@ -1,13 +1,3 @@
-<<<<<<< HEAD
-use std::{
-    collections::HashSet,
-    path::{Path, PathBuf},
-    sync::Arc,
-};
-
-use chrono::{DateTime, Utc};
-use codex_core::{ConversationItem, ConversationsPage, Cursor, RolloutRecorder};
-=======
 use std::collections::HashSet;
 use std::path::Path;
 use std::path::PathBuf;
@@ -20,27 +10,17 @@
 use codex_core::Cursor;
 use codex_core::INTERACTIVE_SESSION_SOURCES;
 use codex_core::RolloutRecorder;
->>>>>>> a95605a8
 use color_eyre::eyre::Result;
-use crossterm::event::{KeyCode, KeyEvent, KeyEventKind};
-use ratatui::{
-    layout::{Constraint, Layout, Rect},
-    style::Stylize as _,
-    text::{Line, Span},
-};
+use crossterm::event::KeyCode;
+use crossterm::event::KeyEvent;
+use crossterm::event::KeyEventKind;
+use ratatui::layout::Constraint;
+use ratatui::layout::Layout;
+use ratatui::layout::Rect;
+use ratatui::style::Stylize as _;
+use ratatui::text::Line;
+use ratatui::text::Span;
 use tokio::sync::mpsc;
-<<<<<<< HEAD
-use tokio_stream::{StreamExt, wrappers::UnboundedReceiverStream};
-
-use crate::{
-    text_formatting::truncate_text,
-    tui::{FrameRequester, Tui, TuiEvent},
-};
-use codex_protocol::{
-    models::{ContentItem, ResponseItem},
-    protocol::{InputMessageKind, USER_MESSAGE_BEGIN},
-};
-=======
 use tokio_stream::StreamExt;
 use tokio_stream::wrappers::UnboundedReceiverStream;
 use unicode_width::UnicodeWidthStr;
@@ -54,7 +34,6 @@
 use codex_protocol::models::ResponseItem;
 use codex_protocol::protocol::InputMessageKind;
 use codex_protocol::protocol::USER_MESSAGE_BEGIN;
->>>>>>> a95605a8
 
 const PAGE_SIZE: usize = 25;
 const LOAD_NEAR_THRESHOLD: usize = 5;
@@ -949,14 +928,6 @@
 #[cfg(test)]
 mod tests {
     use super::*;
-<<<<<<< HEAD
-    use crossterm::event::{KeyCode, KeyEvent, KeyModifiers};
-    use serde_json::json;
-    use std::{
-        future::Future,
-        sync::{Arc, Mutex},
-    };
-=======
     use chrono::Duration;
     use crossterm::event::KeyCode;
     use crossterm::event::KeyEvent;
@@ -967,7 +938,6 @@
     use std::path::PathBuf;
     use std::sync::Arc;
     use std::sync::Mutex;
->>>>>>> a95605a8
 
     fn head_with_ts_and_user_text(ts: &str, texts: &[&str]) -> Vec<serde_json::Value> {
         vec![
