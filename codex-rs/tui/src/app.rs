<<<<<<< HEAD
use crate::{
    app_backtrack::BacktrackState, app_event::AppEvent, app_event_sender::AppEventSender,
    chatwidget::ChatWidget, file_search::FileSearchManager, history_cell::HistoryCell,
    pager_overlay::Overlay, resume_picker::ResumeSelection, tui, tui::TuiEvent,
};
use codex_ansi_escape::ansi_escape_line;
use codex_core::{
    AuthManager, ConversationManager,
    config::{Config, persist_model_selection},
    model_family::find_family_for_model,
    protocol::TokenUsage,
    protocol_config_types::ReasoningEffort as ReasoningEffortConfig,
};
use codex_protocol::mcp_protocol::ConversationId;
use color_eyre::eyre::{Result, WrapErr};
use crossterm::event::{KeyCode, KeyEvent, KeyEventKind};
use ratatui::{style::Stylize, text::Line};
use std::{
    path::PathBuf,
    sync::{
        Arc,
        atomic::{AtomicBool, Ordering},
    },
    thread,
    time::Duration,
};
use tokio::{select, sync::mpsc::unbounded_channel};
=======
use crate::app_backtrack::BacktrackState;
use crate::app_event::AppEvent;
use crate::app_event_sender::AppEventSender;
use crate::bottom_pane::ApprovalRequest;
use crate::chatwidget::ChatWidget;
use crate::diff_render::DiffSummary;
use crate::exec_command::strip_bash_lc_and_escape;
use crate::file_search::FileSearchManager;
use crate::history_cell::HistoryCell;
use crate::pager_overlay::Overlay;
use crate::render::highlight::highlight_bash_to_lines;
use crate::resume_picker::ResumeSelection;
use crate::tui;
use crate::tui::TuiEvent;
use codex_ansi_escape::ansi_escape_line;
use codex_core::AuthManager;
use codex_core::ConversationManager;
use codex_core::config::Config;
use codex_core::config::persist_model_selection;
use codex_core::model_family::find_family_for_model;
use codex_core::protocol::SessionSource;
use codex_core::protocol::TokenUsage;
use codex_core::protocol_config_types::ReasoningEffort as ReasoningEffortConfig;
use codex_protocol::ConversationId;
use color_eyre::eyre::Result;
use color_eyre::eyre::WrapErr;
use crossterm::event::KeyCode;
use crossterm::event::KeyEvent;
use crossterm::event::KeyEventKind;
use ratatui::style::Stylize;
use ratatui::text::Line;
use std::path::PathBuf;
use std::sync::Arc;
use std::sync::atomic::AtomicBool;
use std::sync::atomic::Ordering;
use std::thread;
use std::time::Duration;
use tokio::select;
use tokio::sync::mpsc::unbounded_channel;
>>>>>>> a95605a8
// use uuid::Uuid;

#[derive(Debug, Clone)]
pub struct AppExitInfo {
    pub token_usage: TokenUsage,
    pub conversation_id: Option<ConversationId>,
}

pub(crate) struct App {
    pub(crate) server: Arc<ConversationManager>,
    pub(crate) app_event_tx: AppEventSender,
    pub(crate) chat_widget: ChatWidget,
    pub(crate) auth_manager: Arc<AuthManager>,

    /// Config is stored here so we can recreate ChatWidgets as needed.
    pub(crate) config: Config,
    pub(crate) active_profile: Option<String>,

    pub(crate) file_search: FileSearchManager,

    pub(crate) transcript_cells: Vec<Arc<dyn HistoryCell>>,

    // Pager overlay state (Transcript or Static like Diff)
    pub(crate) overlay: Option<Overlay>,
    pub(crate) deferred_history_lines: Vec<Line<'static>>,
    has_emitted_history_lines: bool,

    pub(crate) enhanced_keys_supported: bool,

    /// Controls the animation thread that sends CommitTick events.
    pub(crate) commit_anim_running: Arc<AtomicBool>,

    // Esc-backtracking state grouped
    pub(crate) backtrack: crate::app_backtrack::BacktrackState,
}

impl App {
    pub async fn run(
        tui: &mut tui::Tui,
        auth_manager: Arc<AuthManager>,
        config: Config,
        active_profile: Option<String>,
        initial_prompt: Option<String>,
        initial_images: Vec<PathBuf>,
        resume_selection: ResumeSelection,
    ) -> Result<AppExitInfo> {
        use tokio_stream::StreamExt;
        let (app_event_tx, mut app_event_rx) = unbounded_channel();
        let app_event_tx = AppEventSender::new(app_event_tx);

        let conversation_manager = Arc::new(ConversationManager::new(
            auth_manager.clone(),
            SessionSource::Cli,
        ));

        let enhanced_keys_supported = tui.enhanced_keys_supported();

        let chat_widget = match resume_selection {
            ResumeSelection::StartFresh | ResumeSelection::Exit => {
                let init = crate::chatwidget::ChatWidgetInit {
                    config: config.clone(),
                    frame_requester: tui.frame_requester(),
                    app_event_tx: app_event_tx.clone(),
                    initial_prompt: initial_prompt.clone(),
                    initial_images: initial_images.clone(),
                    enhanced_keys_supported,
                    auth_manager: auth_manager.clone(),
                };
                ChatWidget::new(init, conversation_manager.clone())
            }
            ResumeSelection::Resume(path) => {
                let resumed = conversation_manager
                    .resume_conversation_from_rollout(
                        config.clone(),
                        path.clone(),
                        auth_manager.clone(),
                    )
                    .await
                    .wrap_err_with(|| {
                        format!("Failed to resume session from {}", path.display())
                    })?;
                let init = crate::chatwidget::ChatWidgetInit {
                    config: config.clone(),
                    frame_requester: tui.frame_requester(),
                    app_event_tx: app_event_tx.clone(),
                    initial_prompt: initial_prompt.clone(),
                    initial_images: initial_images.clone(),
                    enhanced_keys_supported,
                    auth_manager: auth_manager.clone(),
                };
                ChatWidget::new_from_existing(
                    init,
                    resumed.conversation,
                    resumed.session_configured,
                )
            }
        };

        let file_search = FileSearchManager::new(config.cwd.clone(), app_event_tx.clone());

        let mut app = Self {
            server: conversation_manager,
            app_event_tx,
            chat_widget,
            auth_manager: auth_manager.clone(),
            config,
            active_profile,
            file_search,
            enhanced_keys_supported,
            transcript_cells: Vec::new(),
            overlay: None,
            deferred_history_lines: Vec::new(),
            has_emitted_history_lines: false,
            commit_anim_running: Arc::new(AtomicBool::new(false)),
            backtrack: BacktrackState::default(),
        };

        let tui_events = tui.event_stream();
        tokio::pin!(tui_events);

        tui.frame_requester().schedule_frame();

        while select! {
            Some(event) = app_event_rx.recv() => {
                app.handle_event(tui, event).await?
            }
            Some(event) = tui_events.next() => {
                app.handle_tui_event(tui, event).await?
            }
        } {}
        tui.terminal.clear()?;
        Ok(AppExitInfo {
            token_usage: app.token_usage(),
            conversation_id: app.chat_widget.conversation_id(),
        })
    }

    pub(crate) async fn handle_tui_event(
        &mut self,
        tui: &mut tui::Tui,
        event: TuiEvent,
    ) -> Result<bool> {
        if self.overlay.is_some() {
            let _ = self.handle_backtrack_overlay_event(tui, event).await?;
        } else {
            match event {
                TuiEvent::Key(key_event) => {
                    self.handle_key_event(tui, key_event).await;
                }
                TuiEvent::Paste(pasted) => {
                    // Many terminals convert newlines to \r when pasting (e.g., iTerm2),
                    // but tui-textarea expects \n. Normalize CR to LF.
                    // [tui-textarea]: https://github.com/rhysd/tui-textarea/blob/4d18622eeac13b309e0ff6a55a46ac6706da68cf/src/textarea.rs#L782-L783
                    // [iTerm2]: https://github.com/gnachman/iTerm2/blob/5d0c0d9f68523cbd0494dad5422998964a2ecd8d/sources/iTermPasteHelper.m#L206-L216
                    let pasted = pasted.replace("\r", "\n");
                    self.chat_widget.handle_paste(pasted);
                }
                TuiEvent::Draw => {
                    self.chat_widget.maybe_post_pending_notification(tui);
                    if self
                        .chat_widget
                        .handle_paste_burst_tick(tui.frame_requester())
                    {
                        return Ok(true);
                    }
                    tui.draw(
                        self.chat_widget.desired_height(tui.terminal.size()?.width),
                        |frame| {
                            frame.render_widget_ref(&self.chat_widget, frame.area());
                            if let Some((x, y)) = self.chat_widget.cursor_pos(frame.area()) {
                                frame.set_cursor_position((x, y));
                            }
                        },
                    )?;
                }
            }
        }
        Ok(true)
    }

    async fn handle_event(&mut self, tui: &mut tui::Tui, event: AppEvent) -> Result<bool> {
        match event {
            AppEvent::NewSession => {
                let init = crate::chatwidget::ChatWidgetInit {
                    config: self.config.clone(),
                    frame_requester: tui.frame_requester(),
                    app_event_tx: self.app_event_tx.clone(),
                    initial_prompt: None,
                    initial_images: Vec::new(),
                    enhanced_keys_supported: self.enhanced_keys_supported,
                    auth_manager: self.auth_manager.clone(),
                };
                self.chat_widget = ChatWidget::new(init, self.server.clone());
                tui.frame_requester().schedule_frame();
            }
            AppEvent::InsertHistoryCell(cell) => {
                let cell: Arc<dyn HistoryCell> = cell.into();
                if let Some(Overlay::Transcript(t)) = &mut self.overlay {
                    t.insert_cell(cell.clone());
                    tui.frame_requester().schedule_frame();
                }
                self.transcript_cells.push(cell.clone());
                let mut display = cell.display_lines(tui.terminal.last_known_screen_size.width);
                if !display.is_empty() {
                    // Only insert a separating blank line for new cells that are not
                    // part of an ongoing stream. Streaming continuations should not
                    // accrue extra blank lines between chunks.
                    if !cell.is_stream_continuation() {
                        if self.has_emitted_history_lines {
                            display.insert(0, Line::from(""));
                        } else {
                            self.has_emitted_history_lines = true;
                        }
                    }
                    if self.overlay.is_some() {
                        self.deferred_history_lines.extend(display);
                    } else {
                        tui.insert_history_lines(display);
                    }
                }
            }
            AppEvent::StartCommitAnimation => {
                if self
                    .commit_anim_running
                    .compare_exchange(false, true, Ordering::Acquire, Ordering::Relaxed)
                    .is_ok()
                {
                    let tx = self.app_event_tx.clone();
                    let running = self.commit_anim_running.clone();
                    thread::spawn(move || {
                        while running.load(Ordering::Relaxed) {
                            thread::sleep(Duration::from_millis(50));
                            tx.send(AppEvent::CommitTick);
                        }
                    });
                }
            }
            AppEvent::StopCommitAnimation => {
                self.commit_anim_running.store(false, Ordering::Release);
            }
            AppEvent::CommitTick => {
                self.chat_widget.on_commit_tick();
            }
            AppEvent::CodexEvent(event) => {
                self.chat_widget.handle_codex_event(event);
            }
            AppEvent::ConversationHistory(ev) => {
                self.on_conversation_history_for_backtrack(tui, ev).await?;
            }
            AppEvent::ExitRequest => {
                return Ok(false);
            }
            AppEvent::CodexOp(op) => self.chat_widget.submit_op(op),
            AppEvent::DiffResult(text) => {
                // Clear the in-progress state in the bottom pane
                self.chat_widget.on_diff_complete();
                // Enter alternate screen using TUI helper and build pager lines
                let _ = tui.enter_alt_screen();
                let pager_lines: Vec<ratatui::text::Line<'static>> = if text.trim().is_empty() {
                    vec!["No changes detected.".italic().into()]
                } else {
                    text.lines().map(ansi_escape_line).collect()
                };
                self.overlay = Some(Overlay::new_static_with_lines(
                    pager_lines,
                    "D I F F".to_string(),
                ));
                tui.frame_requester().schedule_frame();
            }
            AppEvent::StartFileSearch(query) => {
                if !query.is_empty() {
                    self.file_search.on_user_query(query);
                }
            }
            AppEvent::FileSearchResult { query, matches } => {
                self.chat_widget.apply_file_search_result(query, matches);
            }
            AppEvent::UpdateReasoningEffort(effort) => {
                self.on_update_reasoning_effort(effort);
            }
            AppEvent::UpdateModel(model) => {
                self.chat_widget.set_model(&model);
                self.config.model = model.clone();
                if let Some(family) = find_family_for_model(&model) {
                    self.config.model_family = family;
                }
            }
            AppEvent::OpenReasoningPopup { model, presets } => {
                self.chat_widget.open_reasoning_popup(model, presets);
            }
            AppEvent::PersistModelSelection { model, effort } => {
                let profile = self.active_profile.as_deref();
                match persist_model_selection(&self.config.codex_home, profile, &model, effort)
                    .await
                {
                    Ok(()) => {
                        let effort_label = effort
                            .map(|eff| format!(" with {eff} reasoning"))
                            .unwrap_or_else(|| " with default reasoning".to_string());
                        if let Some(profile) = profile {
                            self.chat_widget.add_info_message(
                                format!(
                                    "Model changed to {model}{effort_label} for {profile} profile"
                                ),
                                None,
                            );
                        } else {
                            self.chat_widget.add_info_message(
                                format!("Model changed to {model}{effort_label}"),
                                None,
                            );
                        }
                    }
                    Err(err) => {
                        tracing::error!(
                            error = %err,
                            "failed to persist model selection"
                        );
                        if let Some(profile) = profile {
                            self.chat_widget.add_error_message(format!(
                                "Failed to save model for profile `{profile}`: {err}"
                            ));
                        } else {
                            self.chat_widget
                                .add_error_message(format!("Failed to save default model: {err}"));
                        }
                    }
                }
            }
            AppEvent::UpdateAskForApprovalPolicy(policy) => {
                self.chat_widget.set_approval_policy(policy);
            }
            AppEvent::UpdateSandboxPolicy(policy) => {
                self.chat_widget.set_sandbox_policy(policy);
            }
            AppEvent::OpenReviewBranchPicker(cwd) => {
                self.chat_widget.show_review_branch_picker(&cwd).await;
            }
            AppEvent::OpenReviewCommitPicker(cwd) => {
                self.chat_widget.show_review_commit_picker(&cwd).await;
            }
            AppEvent::OpenReviewCustomPrompt => {
                self.chat_widget.show_review_custom_prompt();
            }
            AppEvent::FullScreenApprovalRequest(request) => match request {
                ApprovalRequest::ApplyPatch { cwd, changes, .. } => {
                    let _ = tui.enter_alt_screen();
                    let diff_summary = DiffSummary::new(changes, cwd);
                    self.overlay = Some(Overlay::new_static_with_renderables(
                        vec![diff_summary.into()],
                        "P A T C H".to_string(),
                    ));
                }
                ApprovalRequest::Exec { command, .. } => {
                    let _ = tui.enter_alt_screen();
                    let full_cmd = strip_bash_lc_and_escape(&command);
                    let full_cmd_lines = highlight_bash_to_lines(&full_cmd);
                    self.overlay = Some(Overlay::new_static_with_lines(
                        full_cmd_lines,
                        "E X E C".to_string(),
                    ));
                }
            },
        }
        Ok(true)
    }

    pub(crate) fn token_usage(&self) -> codex_core::protocol::TokenUsage {
        self.chat_widget.token_usage()
    }

    fn on_update_reasoning_effort(&mut self, effort: Option<ReasoningEffortConfig>) {
        self.chat_widget.set_reasoning_effort(effort);
        self.config.model_reasoning_effort = effort;
    }

    async fn handle_key_event(&mut self, tui: &mut tui::Tui, key_event: KeyEvent) {
        match key_event {
            KeyEvent {
                code: KeyCode::Char('t'),
                modifiers: crossterm::event::KeyModifiers::CONTROL,
                kind: KeyEventKind::Press,
                ..
            } => {
                // Enter alternate screen and set viewport to full size.
                let _ = tui.enter_alt_screen();
                self.overlay = Some(Overlay::new_transcript(self.transcript_cells.clone()));
                tui.frame_requester().schedule_frame();
            }
            KeyEvent {
                code: KeyCode::Char('g'),
                modifiers: crossterm::event::KeyModifiers::CONTROL,
                kind: KeyEventKind::Press,
                ..
            } => {
                // Show git graph for current directory
                match crate::git_graph_widget::create_git_graph_overlay(".") {
                    Ok(overlay) => {
                        let _ = tui.enter_alt_screen();
                        self.overlay = Some(overlay);
                        tui.frame_requester().schedule_frame();
                    }
                    Err(err) => {
                        // Show error message to user via overlay
                        let error_lines = vec![
                            "Failed to generate git graph:".red().into(),
                            Line::from(""),
                            err.clone().dim().into(),
                            Line::from(""),
                            "Make sure you are in a git repository.".italic().into(),
                        ];
                        let _ = tui.enter_alt_screen();
                        self.overlay = Some(Overlay::new_static_with_title(
                            error_lines,
                            "G I T   G R A P H   E R R O R".to_string(),
                        ));
                        tui.frame_requester().schedule_frame();
                        tracing::warn!("Failed to create git graph: {}", err);
                    }
                }
            }
            // Esc primes/advances backtracking only in normal (not working) mode
            // with an empty composer. In any other state, forward Esc so the
            // active UI (e.g. status indicator, modals, popups) handles it.
            KeyEvent {
                code: KeyCode::Esc,
                kind: KeyEventKind::Press | KeyEventKind::Repeat,
                ..
            } => {
                if self.chat_widget.is_normal_backtrack_mode()
                    && self.chat_widget.composer_is_empty()
                {
                    self.handle_backtrack_esc_key(tui);
                } else {
                    self.chat_widget.handle_key_event(key_event);
                }
            }
            // Enter confirms backtrack when primed + count > 0. Otherwise pass to widget.
            KeyEvent {
                code: KeyCode::Enter,
                kind: KeyEventKind::Press,
                ..
            } if self.backtrack.primed
                && self.backtrack.nth_user_message != usize::MAX
                && self.chat_widget.composer_is_empty() =>
            {
                // Delegate to helper for clarity; preserves behavior.
                self.confirm_backtrack_from_main();
            }
            KeyEvent {
                kind: KeyEventKind::Press | KeyEventKind::Repeat,
                ..
            } => {
                // Any non-Esc key press should cancel a primed backtrack.
                // This avoids stale "Esc-primed" state after the user starts typing
                // (even if they later backspace to empty).
                if key_event.code != KeyCode::Esc && self.backtrack.primed {
                    self.reset_backtrack_state();
                }
                self.chat_widget.handle_key_event(key_event);
            }
            _ => {
                // Ignore Release key events.
            }
        };
    }
}

#[cfg(test)]
mod tests {
    use super::*;
<<<<<<< HEAD
    use crate::{
        app_backtrack::{BacktrackState, user_count},
        chatwidget::tests::make_chatwidget_manual_with_sender,
        file_search::FileSearchManager,
        history_cell::{AgentMessageCell, HistoryCell, UserHistoryCell, new_session_info},
    };
    use codex_core::{
        AuthManager, CodexAuth, ConversationManager, protocol::SessionConfiguredEvent,
    };
    use codex_protocol::mcp_protocol::ConversationId;
=======
    use crate::app_backtrack::BacktrackState;
    use crate::app_backtrack::user_count;
    use crate::chatwidget::tests::make_chatwidget_manual_with_sender;
    use crate::file_search::FileSearchManager;
    use crate::history_cell::AgentMessageCell;
    use crate::history_cell::HistoryCell;
    use crate::history_cell::UserHistoryCell;
    use crate::history_cell::new_session_info;
    use codex_core::AuthManager;
    use codex_core::CodexAuth;
    use codex_core::ConversationManager;
    use codex_core::protocol::SessionConfiguredEvent;
    use codex_protocol::ConversationId;
>>>>>>> a95605a8
    use ratatui::prelude::Line;
    use std::{
        path::PathBuf,
        sync::{Arc, atomic::AtomicBool},
    };

    fn make_test_app() -> App {
        let (chat_widget, app_event_tx, _rx, _op_rx) = make_chatwidget_manual_with_sender();
        let config = chat_widget.config_ref().clone();

        let server = Arc::new(ConversationManager::with_auth(CodexAuth::from_api_key(
            "Test API Key",
        )));
        let auth_manager =
            AuthManager::from_auth_for_testing(CodexAuth::from_api_key("Test API Key"));
        let file_search = FileSearchManager::new(config.cwd.clone(), app_event_tx.clone());

        App {
            server,
            app_event_tx,
            chat_widget,
            auth_manager,
            config,
            active_profile: None,
            file_search,
            transcript_cells: Vec::new(),
            overlay: None,
            deferred_history_lines: Vec::new(),
            has_emitted_history_lines: false,
            enhanced_keys_supported: false,
            commit_anim_running: Arc::new(AtomicBool::new(false)),
            backtrack: BacktrackState::default(),
        }
    }

    #[test]
    fn update_reasoning_effort_updates_config() {
        let mut app = make_test_app();
        app.config.model_reasoning_effort = Some(ReasoningEffortConfig::Medium);
        app.chat_widget
            .set_reasoning_effort(Some(ReasoningEffortConfig::Medium));

        app.on_update_reasoning_effort(Some(ReasoningEffortConfig::High));

        assert_eq!(
            app.config.model_reasoning_effort,
            Some(ReasoningEffortConfig::High)
        );
        assert_eq!(
            app.chat_widget.config_ref().model_reasoning_effort,
            Some(ReasoningEffortConfig::High)
        );
    }

    #[test]
    fn backtrack_selection_with_duplicate_history_targets_unique_turn() {
        let mut app = make_test_app();

        let user_cell = |text: &str| -> Arc<dyn HistoryCell> {
            Arc::new(UserHistoryCell {
                message: text.to_string(),
            }) as Arc<dyn HistoryCell>
        };
        let agent_cell = |text: &str| -> Arc<dyn HistoryCell> {
            Arc::new(AgentMessageCell::new(
                vec![Line::from(text.to_string())],
                true,
            )) as Arc<dyn HistoryCell>
        };

        let make_header = |is_first| {
            let event = SessionConfiguredEvent {
                session_id: ConversationId::new(),
                model: "gpt-test".to_string(),
                reasoning_effort: None,
                history_log_id: 0,
                history_entry_count: 0,
                initial_messages: None,
                rollout_path: PathBuf::new(),
            };
            Arc::new(new_session_info(
                app.chat_widget.config_ref(),
                event,
                is_first,
            )) as Arc<dyn HistoryCell>
        };

        // Simulate the transcript after trimming for a fork, replaying history, and
        // appending the edited turn. The session header separates the retained history
        // from the forked conversation's replayed turns.
        app.transcript_cells = vec![
            make_header(true),
            user_cell("first question"),
            agent_cell("answer first"),
            user_cell("follow-up"),
            agent_cell("answer follow-up"),
            make_header(false),
            user_cell("first question"),
            agent_cell("answer first"),
            user_cell("follow-up (edited)"),
            agent_cell("answer edited"),
        ];

        assert_eq!(user_count(&app.transcript_cells), 2);

        app.backtrack.base_id = Some(ConversationId::new());
        app.backtrack.primed = true;
        app.backtrack.nth_user_message = user_count(&app.transcript_cells).saturating_sub(1);

        app.confirm_backtrack_from_main();

        let (_, nth, prefill) = app.backtrack.pending.clone().expect("pending backtrack");
        assert_eq!(nth, 1);
        assert_eq!(prefill, "follow-up (edited)");
    }
}<|MERGE_RESOLUTION|>--- conflicted
+++ resolved
@@ -1,32 +1,3 @@
-<<<<<<< HEAD
-use crate::{
-    app_backtrack::BacktrackState, app_event::AppEvent, app_event_sender::AppEventSender,
-    chatwidget::ChatWidget, file_search::FileSearchManager, history_cell::HistoryCell,
-    pager_overlay::Overlay, resume_picker::ResumeSelection, tui, tui::TuiEvent,
-};
-use codex_ansi_escape::ansi_escape_line;
-use codex_core::{
-    AuthManager, ConversationManager,
-    config::{Config, persist_model_selection},
-    model_family::find_family_for_model,
-    protocol::TokenUsage,
-    protocol_config_types::ReasoningEffort as ReasoningEffortConfig,
-};
-use codex_protocol::mcp_protocol::ConversationId;
-use color_eyre::eyre::{Result, WrapErr};
-use crossterm::event::{KeyCode, KeyEvent, KeyEventKind};
-use ratatui::{style::Stylize, text::Line};
-use std::{
-    path::PathBuf,
-    sync::{
-        Arc,
-        atomic::{AtomicBool, Ordering},
-    },
-    thread,
-    time::Duration,
-};
-use tokio::{select, sync::mpsc::unbounded_channel};
-=======
 use crate::app_backtrack::BacktrackState;
 use crate::app_event::AppEvent;
 use crate::app_event_sender::AppEventSender;
@@ -66,7 +37,6 @@
 use std::time::Duration;
 use tokio::select;
 use tokio::sync::mpsc::unbounded_channel;
->>>>>>> a95605a8
 // use uuid::Uuid;
 
 #[derive(Debug, Clone)]
@@ -538,18 +508,6 @@
 #[cfg(test)]
 mod tests {
     use super::*;
-<<<<<<< HEAD
-    use crate::{
-        app_backtrack::{BacktrackState, user_count},
-        chatwidget::tests::make_chatwidget_manual_with_sender,
-        file_search::FileSearchManager,
-        history_cell::{AgentMessageCell, HistoryCell, UserHistoryCell, new_session_info},
-    };
-    use codex_core::{
-        AuthManager, CodexAuth, ConversationManager, protocol::SessionConfiguredEvent,
-    };
-    use codex_protocol::mcp_protocol::ConversationId;
-=======
     use crate::app_backtrack::BacktrackState;
     use crate::app_backtrack::user_count;
     use crate::chatwidget::tests::make_chatwidget_manual_with_sender;
@@ -563,12 +521,10 @@
     use codex_core::ConversationManager;
     use codex_core::protocol::SessionConfiguredEvent;
     use codex_protocol::ConversationId;
->>>>>>> a95605a8
     use ratatui::prelude::Line;
-    use std::{
-        path::PathBuf,
-        sync::{Arc, atomic::AtomicBool},
-    };
+    use std::path::PathBuf;
+    use std::sync::Arc;
+    use std::sync::atomic::AtomicBool;
 
     fn make_test_app() -> App {
         let (chat_widget, app_event_tx, _rx, _op_rx) = make_chatwidget_manual_with_sender();
