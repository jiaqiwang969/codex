--- conflicted
+++ resolved
@@ -579,6 +579,10 @@
     UserHistoryCell { message }
 }
 
+pub(crate) fn new_user_approval_decision(lines: Vec<Line<'static>>) -> PlainHistoryCell {
+    PlainHistoryCell { lines }
+}
+
 #[derive(Debug)]
 struct SessionHeaderHistoryCell {
     version: &'static str,
@@ -1141,8 +1145,6 @@
 
     PlainHistoryCell { lines }
 }
-<<<<<<< HEAD
-
 #[derive(Debug)]
 pub(crate) struct InfoHistoryCell {
     message: String,
@@ -1190,13 +1192,6 @@
         }
 
         lines
-=======
-pub(crate) fn new_info_event(message: String, hint: Option<String>) -> PlainHistoryCell {
-    let mut line = vec!["• ".dim(), message.into()];
-    if let Some(hint) = hint {
-        line.push(" ".into());
-        line.push(hint.dark_gray());
->>>>>>> 5450d295
     }
 }
 
