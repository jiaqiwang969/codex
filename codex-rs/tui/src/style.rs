<<<<<<< HEAD
use crate::{
    color::{blend, is_light, perceptual_distance},
    terminal_palette::terminal_palette,
};
use ratatui::style::{Color, Style};
=======
use crate::color::blend;
use crate::color::is_light;
use crate::color::perceptual_distance;
use crate::terminal_palette::default_bg;
use crate::terminal_palette::terminal_palette;
use ratatui::style::Color;
use ratatui::style::Style;
>>>>>>> a43ae86b

pub fn user_message_style() -> Style {
    user_message_style_for(default_bg())
}

/// Returns the style for a user-authored message using the provided terminal background.
pub fn user_message_style_for(terminal_bg: Option<(u8, u8, u8)>) -> Style {
    match terminal_bg {
        Some(bg) => Style::default().bg(user_message_bg(bg)),
        None => Style::default(),
    }
}

#[allow(clippy::disallowed_methods)]
pub fn user_message_bg(terminal_bg: (u8, u8, u8)) -> Color {
    let top = if is_light(terminal_bg) {
        (0, 0, 0)
    } else {
        (255, 255, 255)
    };
    let bottom = terminal_bg;
    let Some(color_level) = supports_color::on_cached(supports_color::Stream::Stdout) else {
        return Color::default();
    };

    let target = blend(top, bottom, 0.1);
    if color_level.has_16m {
        let (r, g, b) = target;
        Color::Rgb(r, g, b)
    } else if color_level.has_256
        && let Some(palette) = terminal_palette()
        && let Some((i, _)) = palette.into_iter().enumerate().min_by(|(_, a), (_, b)| {
            perceptual_distance(*a, target)
                .partial_cmp(&perceptual_distance(*b, target))
                .unwrap_or(std::cmp::Ordering::Equal)
        })
    {
        Color::Indexed(i as u8)
    } else {
        Color::default()
    }
}<|MERGE_RESOLUTION|>--- conflicted
+++ resolved
@@ -1,10 +1,3 @@
-<<<<<<< HEAD
-use crate::{
-    color::{blend, is_light, perceptual_distance},
-    terminal_palette::terminal_palette,
-};
-use ratatui::style::{Color, Style};
-=======
 use crate::color::blend;
 use crate::color::is_light;
 use crate::color::perceptual_distance;
@@ -12,7 +5,6 @@
 use crate::terminal_palette::terminal_palette;
 use ratatui::style::Color;
 use ratatui::style::Style;
->>>>>>> a43ae86b
 
 pub fn user_message_style() -> Style {
     user_message_style_for(default_bg())
