---
source: tui/src/bottom_pane/footer.rs
expression: terminal.backend()
---
<<<<<<< HEAD
"  / for commands          shift + enter for newline      shift + tab to change m"
"  @ for file paths        ctrl + v to paste images       esc again to edit previ"
"  ctrl + c to exit        ctrl + t to view transcript    ctrl + g to view git gr"
=======
"  / for commands                            shift + enter for newline           "
"  @ for file paths                          ctrl + v to paste images            "
"  esc again to edit previous message        ctrl + c to exit                    "
"                                            ctrl + t to view transcript         "
>>>>>>> a95605a8
<|MERGE_RESOLUTION|>--- conflicted
+++ resolved
@@ -2,13 +2,7 @@
 source: tui/src/bottom_pane/footer.rs
 expression: terminal.backend()
 ---
-<<<<<<< HEAD
-"  / for commands          shift + enter for newline      shift + tab to change m"
-"  @ for file paths        ctrl + v to paste images       esc again to edit previ"
-"  ctrl + c to exit        ctrl + t to view transcript    ctrl + g to view git gr"
-=======
 "  / for commands                            shift + enter for newline           "
 "  @ for file paths                          ctrl + v to paste images            "
 "  esc again to edit previous message        ctrl + c to exit                    "
-"                                            ctrl + t to view transcript         "
->>>>>>> a95605a8
+"                                            ctrl + t to view transcript         "