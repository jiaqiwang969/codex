---
source: tui/src/bottom_pane/chat_composer.rs
expression: terminal.backend()
---
"                                                                                                    "
"› Ask Codex to do anything                                                                          "
"                                                                                                    "
"                                                                                                    "
"                                                                                                    "
"                                                                                                    "
"                                                                                                    "
"                                                                                                    "
<<<<<<< HEAD
"    / for commands          shift + enter for newline      shift + tab to change mode               "
"    @ for file paths        ctrl + v to paste images       esc again to edit previous message       "
"    ctrl + c to exit        ctrl + t to view transcript    ctrl + g to view git graph               "
=======
"  / for commands                            shift + enter for newline                               "
"  @ for file paths                          ctrl + v to paste images                                "
"  esc again to edit previous message        ctrl + c to exit                                        "
"                                            ctrl + t to view transcript                             "
>>>>>>> a95605a8
<|MERGE_RESOLUTION|>--- conflicted
+++ resolved
@@ -10,13 +10,7 @@
 "                                                                                                    "
 "                                                                                                    "
 "                                                                                                    "
-<<<<<<< HEAD
-"    / for commands          shift + enter for newline      shift + tab to change mode               "
-"    @ for file paths        ctrl + v to paste images       esc again to edit previous message       "
-"    ctrl + c to exit        ctrl + t to view transcript    ctrl + g to view git graph               "
-=======
 "  / for commands                            shift + enter for newline                               "
 "  @ for file paths                          ctrl + v to paste images                                "
 "  esc again to edit previous message        ctrl + c to exit                                        "
-"                                            ctrl + t to view transcript                             "
->>>>>>> a95605a8
+"                                            ctrl + t to view transcript                             "