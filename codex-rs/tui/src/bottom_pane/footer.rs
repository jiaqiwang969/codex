<<<<<<< HEAD
use crossterm::event::{KeyCode, KeyModifiers};
use ratatui::{
    buffer::Buffer,
    layout::Rect,
    style::Stylize,
    text::{Line, Span},
    widgets::WidgetRef,
};
=======
use crate::key_hint;
use crate::key_hint::KeyBinding;
use crate::render::line_utils::prefix_lines;
use crate::ui_consts::FOOTER_INDENT_COLS;
use crossterm::event::KeyCode;
use ratatui::buffer::Buffer;
use ratatui::layout::Rect;
use ratatui::style::Stylize;
use ratatui::text::Line;
use ratatui::text::Span;
use ratatui::widgets::Paragraph;
use ratatui::widgets::Widget;
>>>>>>> a95605a8

#[derive(Clone, Copy, Debug)]
pub(crate) struct FooterProps {
    pub(crate) mode: FooterMode,
    pub(crate) esc_backtrack_hint: bool,
    pub(crate) use_shift_enter_hint: bool,
    pub(crate) is_task_running: bool,
    pub(crate) context_window_percent: Option<u8>,
}

#[derive(Clone, Copy, Debug, Eq, PartialEq)]
pub(crate) enum FooterMode {
    CtrlCReminder,
    ShortcutPrompt,
    ShortcutOverlay,
    EscHint,
    Empty,
}

pub(crate) fn toggle_shortcut_mode(current: FooterMode, ctrl_c_hint: bool) -> FooterMode {
    if ctrl_c_hint && matches!(current, FooterMode::CtrlCReminder) {
        return current;
    }

    match current {
        FooterMode::ShortcutOverlay | FooterMode::CtrlCReminder => FooterMode::ShortcutPrompt,
        _ => FooterMode::ShortcutOverlay,
    }
}

pub(crate) fn esc_hint_mode(current: FooterMode, is_task_running: bool) -> FooterMode {
    if is_task_running {
        current
    } else {
        FooterMode::EscHint
    }
}

pub(crate) fn reset_mode_after_activity(current: FooterMode) -> FooterMode {
    match current {
        FooterMode::EscHint
        | FooterMode::ShortcutOverlay
        | FooterMode::CtrlCReminder
        | FooterMode::Empty => FooterMode::ShortcutPrompt,
        other => other,
    }
}

pub(crate) fn footer_height(props: FooterProps) -> u16 {
    footer_lines(props).len() as u16
}

pub(crate) fn render_footer(area: Rect, buf: &mut Buffer, props: FooterProps) {
    Paragraph::new(prefix_lines(
        footer_lines(props),
        " ".repeat(FOOTER_INDENT_COLS).into(),
        " ".repeat(FOOTER_INDENT_COLS).into(),
    ))
    .render(area, buf);
}

fn footer_lines(props: FooterProps) -> Vec<Line<'static>> {
    match props.mode {
        FooterMode::CtrlCReminder => vec![ctrl_c_reminder_line(CtrlCReminderState {
            is_task_running: props.is_task_running,
        })],
        FooterMode::ShortcutPrompt => {
            if props.is_task_running {
                vec![context_window_line(props.context_window_percent)]
            } else {
                vec![Line::from(vec![
                    key_hint::plain(KeyCode::Char('?')).into(),
                    " for shortcuts".dim(),
                ])]
            }
        }
        FooterMode::ShortcutOverlay => shortcut_overlay_lines(ShortcutsState {
            use_shift_enter_hint: props.use_shift_enter_hint,
            esc_backtrack_hint: props.esc_backtrack_hint,
        }),
        FooterMode::EscHint => vec![esc_hint_line(props.esc_backtrack_hint)],
        FooterMode::Empty => Vec::new(),
    }
}

#[derive(Clone, Copy, Debug)]
struct CtrlCReminderState {
    is_task_running: bool,
}

#[derive(Clone, Copy, Debug)]
struct ShortcutsState {
    use_shift_enter_hint: bool,
    esc_backtrack_hint: bool,
}

fn ctrl_c_reminder_line(state: CtrlCReminderState) -> Line<'static> {
    let action = if state.is_task_running {
        "interrupt"
    } else {
        "quit"
    };
    Line::from(vec![
        key_hint::ctrl(KeyCode::Char('c')).into(),
        format!(" again to {action}").into(),
    ])
    .dim()
}

fn esc_hint_line(esc_backtrack_hint: bool) -> Line<'static> {
    let esc = key_hint::plain(KeyCode::Esc);
    if esc_backtrack_hint {
        Line::from(vec![esc.into(), " again to edit previous message".into()]).dim()
    } else {
        Line::from(vec![
            esc.into(),
            " ".into(),
            esc.into(),
            " to edit previous message".into(),
        ])
        .dim()
    }
}

fn shortcut_overlay_lines(state: ShortcutsState) -> Vec<Line<'static>> {
    let mut commands = Line::from("");
    let mut newline = Line::from("");
    let mut file_paths = Line::from("");
    let mut paste_image = Line::from("");
    let mut edit_previous = Line::from("");
    let mut quit = Line::from("");
    let mut show_transcript = Line::from("");

    for descriptor in SHORTCUTS {
        if let Some(text) = descriptor.overlay_entry(state) {
            match descriptor.id {
                ShortcutId::Commands => commands = text,
                ShortcutId::InsertNewline => newline = text,
                ShortcutId::FilePaths => file_paths = text,
                ShortcutId::PasteImage => paste_image = text,
                ShortcutId::EditPrevious => edit_previous = text,
                ShortcutId::Quit => quit = text,
                ShortcutId::ShowTranscript => show_transcript = text,
            }
        }
    }

    let ordered = vec![
        commands,
        newline,
        file_paths,
        paste_image,
        edit_previous,
        quit,
        Line::from(""),
        show_transcript,
    ];

    build_columns(ordered)
}

fn build_columns(entries: Vec<Line<'static>>) -> Vec<Line<'static>> {
    if entries.is_empty() {
        return Vec::new();
    }

    const COLUMNS: usize = 2;
    const COLUMN_PADDING: [usize; COLUMNS] = [4, 4];
    const COLUMN_GAP: usize = 4;

    let rows = entries.len().div_ceil(COLUMNS);
    let target_len = rows * COLUMNS;
    let mut entries = entries;
    if entries.len() < target_len {
        entries.extend(std::iter::repeat_n(
            Line::from(""),
            target_len - entries.len(),
        ));
    }

    let mut column_widths = [0usize; COLUMNS];

    for (idx, entry) in entries.iter().enumerate() {
        let column = idx % COLUMNS;
        column_widths[column] = column_widths[column].max(entry.width());
    }

    for (idx, width) in column_widths.iter_mut().enumerate() {
        *width += COLUMN_PADDING[idx];
    }

    entries
        .chunks(COLUMNS)
        .map(|chunk| {
            let mut line = Line::from("");
            for (col, entry) in chunk.iter().enumerate() {
                line.extend(entry.spans.clone());
                if col < COLUMNS - 1 {
                    let target_width = column_widths[col];
                    let padding = target_width.saturating_sub(entry.width()) + COLUMN_GAP;
                    line.push_span(Span::from(" ".repeat(padding)));
                }
            }
            line.dim()
        })
        .collect()
}

fn context_window_line(percent: Option<u8>) -> Line<'static> {
    let mut spans: Vec<Span<'static>> = Vec::new();
    match percent {
        Some(percent) => {
            spans.push(format!("{percent}%").dim());
            spans.push(" context left".dim());
        }
        None => {
            spans.push(key_hint::plain(KeyCode::Char('?')).into());
            spans.push(" for shortcuts".dim());
        }
    }
    Line::from(spans)
}

#[derive(Clone, Copy, Debug, Eq, PartialEq)]
enum ShortcutId {
    Commands,
    InsertNewline,
    FilePaths,
    PasteImage,
    EditPrevious,
    Quit,
    ShowTranscript,
    ShowGitGraph,
}

#[derive(Clone, Copy, Debug, Eq, PartialEq)]
struct ShortcutBinding {
    key: KeyBinding,
    condition: DisplayCondition,
}

impl ShortcutBinding {
    fn matches(&self, state: ShortcutsState) -> bool {
        self.condition.matches(state)
    }
}

#[derive(Clone, Copy, Debug, Eq, PartialEq)]
enum DisplayCondition {
    Always,
    WhenShiftEnterHint,
    WhenNotShiftEnterHint,
}

impl DisplayCondition {
    fn matches(self, state: ShortcutsState) -> bool {
        match self {
            DisplayCondition::Always => true,
            DisplayCondition::WhenShiftEnterHint => state.use_shift_enter_hint,
            DisplayCondition::WhenNotShiftEnterHint => !state.use_shift_enter_hint,
        }
    }
}

struct ShortcutDescriptor {
    id: ShortcutId,
    bindings: &'static [ShortcutBinding],
    prefix: &'static str,
    label: &'static str,
}

impl ShortcutDescriptor {
    fn binding_for(&self, state: ShortcutsState) -> Option<&'static ShortcutBinding> {
        self.bindings.iter().find(|binding| binding.matches(state))
    }

    fn overlay_entry(&self, state: ShortcutsState) -> Option<Line<'static>> {
        let binding = self.binding_for(state)?;
        let mut line = Line::from(vec![self.prefix.into(), binding.key.into()]);
        match self.id {
            ShortcutId::EditPrevious => {
                if state.esc_backtrack_hint {
                    line.push_span(" again to edit previous message");
                } else {
                    line.extend(vec![
                        " ".into(),
                        key_hint::plain(KeyCode::Esc).into(),
                        " to edit previous message".into(),
                    ]);
                }
            }
            _ => line.push_span(self.label),
        };
        Some(line)
    }
}

const SHORTCUTS: &[ShortcutDescriptor] = &[
    ShortcutDescriptor {
        id: ShortcutId::Commands,
        bindings: &[ShortcutBinding {
            key: key_hint::plain(KeyCode::Char('/')),
            condition: DisplayCondition::Always,
        }],
        prefix: "",
        label: " for commands",
    },
    ShortcutDescriptor {
        id: ShortcutId::InsertNewline,
        bindings: &[
            ShortcutBinding {
                key: key_hint::shift(KeyCode::Enter),
                condition: DisplayCondition::WhenShiftEnterHint,
            },
            ShortcutBinding {
                key: key_hint::ctrl(KeyCode::Char('j')),
                condition: DisplayCondition::WhenNotShiftEnterHint,
            },
        ],
        prefix: "",
        label: " for newline",
    },
    ShortcutDescriptor {
        id: ShortcutId::FilePaths,
        bindings: &[ShortcutBinding {
            key: key_hint::plain(KeyCode::Char('@')),
            condition: DisplayCondition::Always,
        }],
        prefix: "",
        label: " for file paths",
    },
    ShortcutDescriptor {
        id: ShortcutId::PasteImage,
        bindings: &[ShortcutBinding {
            key: key_hint::ctrl(KeyCode::Char('v')),
            condition: DisplayCondition::Always,
        }],
        prefix: "",
        label: " to paste images",
    },
    ShortcutDescriptor {
        id: ShortcutId::EditPrevious,
        bindings: &[ShortcutBinding {
            key: key_hint::plain(KeyCode::Esc),
            condition: DisplayCondition::Always,
        }],
        prefix: "",
        label: "",
    },
    ShortcutDescriptor {
        id: ShortcutId::Quit,
        bindings: &[ShortcutBinding {
            key: key_hint::ctrl(KeyCode::Char('c')),
            condition: DisplayCondition::Always,
        }],
        prefix: "",
        label: " to exit",
    },
    ShortcutDescriptor {
        id: ShortcutId::ShowTranscript,
        bindings: &[ShortcutBinding {
            key: key_hint::ctrl(KeyCode::Char('t')),
            condition: DisplayCondition::Always,
        }],
        prefix: "",
        label: " to view transcript",
    },
    ShortcutDescriptor {
        id: ShortcutId::ShowGitGraph,
        bindings: &[ShortcutBinding {
            code: KeyCode::Char('g'),
            modifiers: KeyModifiers::CONTROL,
            overlay_text: "ctrl + g",
            condition: DisplayCondition::Always,
        }],
        prefix: "",
        label: " to view git graph",
    },
];

#[cfg(test)]
mod tests {
    use super::*;
    use insta::assert_snapshot;
    use ratatui::{Terminal, backend::TestBackend};

    fn snapshot_footer(name: &str, props: FooterProps) {
        let height = footer_height(props).max(1);
        let mut terminal = Terminal::new(TestBackend::new(80, height)).unwrap();
        terminal
            .draw(|f| {
                let area = Rect::new(0, 0, f.area().width, height);
                render_footer(area, f.buffer_mut(), props);
            })
            .unwrap();
        assert_snapshot!(name, terminal.backend());
    }

    #[test]
    fn footer_snapshots() {
        snapshot_footer(
            "footer_shortcuts_default",
            FooterProps {
                mode: FooterMode::ShortcutPrompt,
                esc_backtrack_hint: false,
                use_shift_enter_hint: false,
                is_task_running: false,
                context_window_percent: None,
            },
        );

        snapshot_footer(
            "footer_shortcuts_shift_and_esc",
            FooterProps {
                mode: FooterMode::ShortcutOverlay,
                esc_backtrack_hint: true,
                use_shift_enter_hint: true,
                is_task_running: false,
                context_window_percent: None,
            },
        );

        snapshot_footer(
            "footer_ctrl_c_quit_idle",
            FooterProps {
                mode: FooterMode::CtrlCReminder,
                esc_backtrack_hint: false,
                use_shift_enter_hint: false,
                is_task_running: false,
                context_window_percent: None,
            },
        );

        snapshot_footer(
            "footer_ctrl_c_quit_running",
            FooterProps {
                mode: FooterMode::CtrlCReminder,
                esc_backtrack_hint: false,
                use_shift_enter_hint: false,
                is_task_running: true,
                context_window_percent: None,
            },
        );

        snapshot_footer(
            "footer_esc_hint_idle",
            FooterProps {
                mode: FooterMode::EscHint,
                esc_backtrack_hint: false,
                use_shift_enter_hint: false,
                is_task_running: false,
                context_window_percent: None,
            },
        );

        snapshot_footer(
            "footer_esc_hint_primed",
            FooterProps {
                mode: FooterMode::EscHint,
                esc_backtrack_hint: true,
                use_shift_enter_hint: false,
                is_task_running: false,
                context_window_percent: None,
            },
        );

        snapshot_footer(
            "footer_shortcuts_context_running",
            FooterProps {
                mode: FooterMode::ShortcutPrompt,
                esc_backtrack_hint: false,
                use_shift_enter_hint: false,
                is_task_running: true,
                context_window_percent: Some(72),
            },
        );
    }
}<|MERGE_RESOLUTION|>--- conflicted
+++ resolved
@@ -1,13 +1,3 @@
-<<<<<<< HEAD
-use crossterm::event::{KeyCode, KeyModifiers};
-use ratatui::{
-    buffer::Buffer,
-    layout::Rect,
-    style::Stylize,
-    text::{Line, Span},
-    widgets::WidgetRef,
-};
-=======
 use crate::key_hint;
 use crate::key_hint::KeyBinding;
 use crate::render::line_utils::prefix_lines;
@@ -20,7 +10,6 @@
 use ratatui::text::Span;
 use ratatui::widgets::Paragraph;
 use ratatui::widgets::Widget;
->>>>>>> a95605a8
 
 #[derive(Clone, Copy, Debug)]
 pub(crate) struct FooterProps {
@@ -253,7 +242,6 @@
     EditPrevious,
     Quit,
     ShowTranscript,
-    ShowGitGraph,
 }
 
 #[derive(Clone, Copy, Debug, Eq, PartialEq)]
@@ -388,24 +376,14 @@
         prefix: "",
         label: " to view transcript",
     },
-    ShortcutDescriptor {
-        id: ShortcutId::ShowGitGraph,
-        bindings: &[ShortcutBinding {
-            code: KeyCode::Char('g'),
-            modifiers: KeyModifiers::CONTROL,
-            overlay_text: "ctrl + g",
-            condition: DisplayCondition::Always,
-        }],
-        prefix: "",
-        label: " to view git graph",
-    },
 ];
 
 #[cfg(test)]
 mod tests {
     use super::*;
     use insta::assert_snapshot;
-    use ratatui::{Terminal, backend::TestBackend};
+    use ratatui::Terminal;
+    use ratatui::backend::TestBackend;
 
     fn snapshot_footer(name: &str, props: FooterProps) {
         let height = footer_height(props).max(1);
