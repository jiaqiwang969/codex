<<<<<<< HEAD
use crossterm::event::{KeyCode, KeyEvent, KeyModifiers};
use ratatui::{
    buffer::Buffer,
    layout::Rect,
    style::Stylize,
    text::{Line, Span},
    widgets::{Paragraph, Widget},
};
use textwrap::wrap;
=======
use crossterm::event::KeyCode;
use crossterm::event::KeyEvent;
use crossterm::event::KeyModifiers;
use itertools::Itertools as _;
use ratatui::buffer::Buffer;
use ratatui::layout::Constraint;
use ratatui::layout::Layout;
use ratatui::layout::Rect;
use ratatui::style::Stylize;
use ratatui::text::Line;
use ratatui::text::Span;
use ratatui::widgets::Block;
use ratatui::widgets::Paragraph;
use ratatui::widgets::Widget;
>>>>>>> a95605a8

use crate::app_event_sender::AppEventSender;
use crate::key_hint::KeyBinding;
use crate::render::Insets;
use crate::render::RectExt as _;
use crate::render::renderable::ColumnRenderable;
use crate::render::renderable::Renderable;
use crate::style::user_message_style;
use crate::terminal_palette;

use super::{
    CancellationEvent,
    bottom_pane_view::BottomPaneView,
    popup_consts::MAX_POPUP_ROWS,
    scroll_state::ScrollState,
    selection_popup_common::{GenericDisplayRow, measure_rows_height, render_rows},
};

/// One selectable item in the generic selection list.
pub(crate) type SelectionAction = Box<dyn Fn(&AppEventSender) + Send + Sync>;

#[derive(Default)]
pub(crate) struct SelectionItem {
    pub name: String,
    pub display_shortcut: Option<KeyBinding>,
    pub description: Option<String>,
    pub is_current: bool,
    pub actions: Vec<SelectionAction>,
    pub dismiss_on_select: bool,
    pub search_value: Option<String>,
}

pub(crate) struct SelectionViewParams {
    pub title: Option<String>,
    pub subtitle: Option<String>,
    pub footer_hint: Option<Line<'static>>,
    pub items: Vec<SelectionItem>,
    pub is_searchable: bool,
    pub search_placeholder: Option<String>,
    pub header: Box<dyn Renderable>,
}

impl Default for SelectionViewParams {
    fn default() -> Self {
        Self {
            title: None,
            subtitle: None,
            footer_hint: None,
            items: Vec::new(),
            is_searchable: false,
            search_placeholder: None,
            header: Box::new(()),
        }
    }
}

pub(crate) struct ListSelectionView {
    footer_hint: Option<Line<'static>>,
    items: Vec<SelectionItem>,
    state: ScrollState,
    complete: bool,
    app_event_tx: AppEventSender,
    is_searchable: bool,
    search_query: String,
    search_placeholder: Option<String>,
    filtered_indices: Vec<usize>,
    last_selected_actual_idx: Option<usize>,
    header: Box<dyn Renderable>,
}

impl ListSelectionView {
    pub fn new(params: SelectionViewParams, app_event_tx: AppEventSender) -> Self {
        let mut header = params.header;
        if params.title.is_some() || params.subtitle.is_some() {
            let title = params.title.map(|title| Line::from(title.bold()));
            let subtitle = params.subtitle.map(|subtitle| Line::from(subtitle.dim()));
            header = Box::new(ColumnRenderable::new([
                header,
                Box::new(title),
                Box::new(subtitle),
            ]));
        }
        let mut s = Self {
            footer_hint: params.footer_hint,
            items: params.items,
            state: ScrollState::new(),
            complete: false,
            app_event_tx,
            is_searchable: params.is_searchable,
            search_query: String::new(),
            search_placeholder: if params.is_searchable {
                params.search_placeholder
            } else {
                None
            },
            filtered_indices: Vec::new(),
            last_selected_actual_idx: None,
            header,
        };
        s.apply_filter();
        s
    }

    fn visible_len(&self) -> usize {
        self.filtered_indices.len()
    }

    fn max_visible_rows(len: usize) -> usize {
        MAX_POPUP_ROWS.min(len.max(1))
    }

    fn apply_filter(&mut self) {
        let previously_selected = self
            .state
            .selected_idx
            .and_then(|visible_idx| self.filtered_indices.get(visible_idx).copied())
            .or_else(|| {
                (!self.is_searchable)
                    .then(|| self.items.iter().position(|item| item.is_current))
                    .flatten()
            });

        if self.is_searchable && !self.search_query.is_empty() {
            let query_lower = self.search_query.to_lowercase();
            self.filtered_indices = self
                .items
                .iter()
                .positions(|item| {
                    item.search_value
                        .as_ref()
                        .is_some_and(|v| v.to_lowercase().contains(&query_lower))
                })
                .collect();
        } else {
            self.filtered_indices = (0..self.items.len()).collect();
        }

        let len = self.filtered_indices.len();
        self.state.selected_idx = self
            .state
            .selected_idx
            .and_then(|visible_idx| {
                self.filtered_indices
                    .get(visible_idx)
                    .and_then(|idx| self.filtered_indices.iter().position(|cur| cur == idx))
            })
            .or_else(|| {
                previously_selected.and_then(|actual_idx| {
                    self.filtered_indices
                        .iter()
                        .position(|idx| *idx == actual_idx)
                })
            })
            .or_else(|| (len > 0).then_some(0));

        let visible = Self::max_visible_rows(len);
        self.state.clamp_selection(len);
        self.state.ensure_visible(len, visible);
    }

    fn build_rows(&self) -> Vec<GenericDisplayRow> {
        self.filtered_indices
            .iter()
            .enumerate()
            .filter_map(|(visible_idx, actual_idx)| {
                self.items.get(*actual_idx).map(|item| {
                    let is_selected = self.state.selected_idx == Some(visible_idx);
                    let prefix = if is_selected { '›' } else { ' ' };
                    let name = item.name.as_str();
                    let name_with_marker = if item.is_current {
                        format!("{name} (current)")
                    } else {
                        item.name.clone()
                    };
                    let n = visible_idx + 1;
                    let display_name = if self.is_searchable {
                        // The number keys don't work when search is enabled (since we let the
                        // numbers be used for the search query).
                        format!("{prefix} {name_with_marker}")
                    } else {
                        format!("{prefix} {n}. {name_with_marker}")
                    };
                    GenericDisplayRow {
                        name: display_name,
                        display_shortcut: item.display_shortcut,
                        match_indices: None,
                        is_current: item.is_current,
                        description: item.description.clone(),
                    }
                })
            })
            .collect()
    }

    fn move_up(&mut self) {
        let len = self.visible_len();
        self.state.move_up_wrap(len);
        let visible = Self::max_visible_rows(len);
        self.state.ensure_visible(len, visible);
    }

    fn move_down(&mut self) {
        let len = self.visible_len();
        self.state.move_down_wrap(len);
        let visible = Self::max_visible_rows(len);
        self.state.ensure_visible(len, visible);
    }

    fn accept(&mut self) {
        if let Some(idx) = self.state.selected_idx
            && let Some(actual_idx) = self.filtered_indices.get(idx)
            && let Some(item) = self.items.get(*actual_idx)
        {
            self.last_selected_actual_idx = Some(*actual_idx);
            for act in &item.actions {
                act(&self.app_event_tx);
            }
            if item.dismiss_on_select {
                self.complete = true;
            }
        } else {
            self.complete = true;
        }
    }

    #[cfg(test)]
    pub(crate) fn set_search_query(&mut self, query: String) {
        self.search_query = query;
        self.apply_filter();
    }

    pub(crate) fn take_last_selected_index(&mut self) -> Option<usize> {
        self.last_selected_actual_idx.take()
    }
}

impl BottomPaneView for ListSelectionView {
    fn handle_key_event(&mut self, key_event: KeyEvent) {
        match key_event {
            KeyEvent {
                code: KeyCode::Up, ..
            } => self.move_up(),
            KeyEvent {
                code: KeyCode::Down,
                ..
            } => self.move_down(),
            KeyEvent {
                code: KeyCode::Backspace,
                ..
            } if self.is_searchable => {
                self.search_query.pop();
                self.apply_filter();
            }
            KeyEvent {
                code: KeyCode::Esc, ..
            } => {
                self.on_ctrl_c();
            }
            KeyEvent {
                code: KeyCode::Char(c),
                modifiers,
                ..
            } if self.is_searchable
                && !modifiers.contains(KeyModifiers::CONTROL)
                && !modifiers.contains(KeyModifiers::ALT) =>
            {
                self.search_query.push(c);
                self.apply_filter();
            }
            KeyEvent {
                code: KeyCode::Char(c),
                modifiers,
                ..
            } if !self.is_searchable
                && !modifiers.contains(KeyModifiers::CONTROL)
                && !modifiers.contains(KeyModifiers::ALT) =>
            {
                if let Some(idx) = c
                    .to_digit(10)
                    .map(|d| d as usize)
                    .and_then(|d| d.checked_sub(1))
                    && idx < self.items.len()
                {
                    self.state.selected_idx = Some(idx);
                    self.accept();
                }
            }
            KeyEvent {
                code: KeyCode::Enter,
                modifiers: KeyModifiers::NONE,
                ..
            } => self.accept(),
            _ => {}
        }
    }

    fn is_complete(&self) -> bool {
        self.complete
    }

    fn on_ctrl_c(&mut self) -> CancellationEvent {
        self.complete = true;
        CancellationEvent::Handled
    }
}

impl Renderable for ListSelectionView {
    fn desired_height(&self, width: u16) -> u16 {
        // Measure wrapped height for up to MAX_POPUP_ROWS items at the given width.
        // Build the same display rows used by the renderer so wrapping math matches.
        let rows = self.build_rows();

        let rows_height = measure_rows_height(&rows, &self.state, MAX_POPUP_ROWS, width);

        // Subtract 4 for the padding on the left and right of the header.
        let mut height = self.header.desired_height(width.saturating_sub(4));
        height = height.saturating_add(rows_height + 3);
        if self.is_searchable {
            height = height.saturating_add(1);
        }
        if self.footer_hint.is_some() {
            height = height.saturating_add(1);
        }
        height
    }

    fn render(&self, area: Rect, buf: &mut Buffer) {
        if area.height == 0 || area.width == 0 {
            return;
        }

        let [content_area, footer_area] = Layout::vertical([
            Constraint::Fill(1),
            Constraint::Length(if self.footer_hint.is_some() { 1 } else { 0 }),
        ])
        .areas(area);

        Block::default()
            .style(user_message_style(terminal_palette::default_bg()))
            .render(content_area, buf);

        let header_height = self
            .header
            // Subtract 4 for the padding on the left and right of the header.
            .desired_height(content_area.width.saturating_sub(4));
        let rows = self.build_rows();
        let rows_height =
            measure_rows_height(&rows, &self.state, MAX_POPUP_ROWS, content_area.width);
        let [header_area, _, search_area, list_area] = Layout::vertical([
            Constraint::Max(header_height),
            Constraint::Max(1),
            Constraint::Length(if self.is_searchable { 1 } else { 0 }),
            Constraint::Length(rows_height),
        ])
        .areas(content_area.inset(Insets::vh(1, 2)));

        if header_area.height < header_height {
            let [header_area, elision_area] =
                Layout::vertical([Constraint::Fill(1), Constraint::Length(1)]).areas(header_area);
            self.header.render(header_area, buf);
            Paragraph::new(vec![
                Line::from(format!("[… {header_height} lines] ctrl + a view all")).dim(),
            ])
            .render(elision_area, buf);
        } else {
            self.header.render(header_area, buf);
        }

        if self.is_searchable {
            Line::from(self.search_query.clone()).render(search_area, buf);
            let query_span: Span<'static> = if self.search_query.is_empty() {
                self.search_placeholder
                    .as_ref()
                    .map(|placeholder| placeholder.clone().dim())
                    .unwrap_or_else(|| "".into())
            } else {
                self.search_query.clone().into()
            };
            Line::from(query_span).render(search_area, buf);
        }

        if list_area.height > 0 {
            let list_area = Rect {
                x: list_area.x - 2,
                y: list_area.y,
                width: list_area.width + 2,
                height: list_area.height,
            };
            render_rows(
                list_area,
                buf,
                &rows,
                &self.state,
                list_area.height as usize,
                "no matches",
            );
        }

        if let Some(hint) = &self.footer_hint {
            let hint_area = Rect {
                x: footer_area.x + 2,
                y: footer_area.y,
                width: footer_area.width.saturating_sub(2),
                height: footer_area.height,
            };
            hint.clone().dim().render(hint_area, buf);
        }
    }
}

#[cfg(test)]
mod tests {
<<<<<<< HEAD
    use super::{BottomPaneView, *};
    use crate::{app_event::AppEvent, bottom_pane::popup_consts::STANDARD_POPUP_HINT_LINE};
=======
    use super::*;
    use crate::app_event::AppEvent;
    use crate::bottom_pane::popup_consts::standard_popup_hint_line;
>>>>>>> a95605a8
    use insta::assert_snapshot;
    use ratatui::layout::Rect;
    use tokio::sync::mpsc::unbounded_channel;

    fn make_selection_view(subtitle: Option<&str>) -> ListSelectionView {
        let (tx_raw, _rx) = unbounded_channel::<AppEvent>();
        let tx = AppEventSender::new(tx_raw);
        let items = vec![
            SelectionItem {
                name: "Read Only".to_string(),
                description: Some("Codex can read files".to_string()),
                is_current: true,
                dismiss_on_select: true,
                ..Default::default()
            },
            SelectionItem {
                name: "Full Access".to_string(),
                description: Some("Codex can edit files".to_string()),
                is_current: false,
                dismiss_on_select: true,
                ..Default::default()
            },
        ];
        ListSelectionView::new(
            SelectionViewParams {
                title: Some("Select Approval Mode".to_string()),
                subtitle: subtitle.map(str::to_string),
                footer_hint: Some(standard_popup_hint_line()),
                items,
                ..Default::default()
            },
            tx,
        )
    }

    fn render_lines(view: &ListSelectionView) -> String {
        let width = 48;
        let height = view.desired_height(width);
        let area = Rect::new(0, 0, width, height);
        let mut buf = Buffer::empty(area);
        view.render(area, &mut buf);

        let lines: Vec<String> = (0..area.height)
            .map(|row| {
                let mut line = String::new();
                for col in 0..area.width {
                    let symbol = buf[(area.x + col, area.y + row)].symbol();
                    if symbol.is_empty() {
                        line.push(' ');
                    } else {
                        line.push_str(symbol);
                    }
                }
                line
            })
            .collect();
        lines.join("\n")
    }

    #[test]
    fn renders_blank_line_between_title_and_items_without_subtitle() {
        let view = make_selection_view(None);
        assert_snapshot!(
            "list_selection_spacing_without_subtitle",
            render_lines(&view)
        );
    }

    #[test]
    fn renders_blank_line_between_subtitle_and_items() {
        let view = make_selection_view(Some("Switch between Codex approval presets"));
        assert_snapshot!("list_selection_spacing_with_subtitle", render_lines(&view));
    }

    #[test]
    fn renders_search_query_line_when_enabled() {
        let (tx_raw, _rx) = unbounded_channel::<AppEvent>();
        let tx = AppEventSender::new(tx_raw);
        let items = vec![SelectionItem {
            name: "Read Only".to_string(),
            description: Some("Codex can read files".to_string()),
            is_current: false,
            dismiss_on_select: true,
            ..Default::default()
        }];
        let mut view = ListSelectionView::new(
            SelectionViewParams {
                title: Some("Select Approval Mode".to_string()),
                footer_hint: Some(standard_popup_hint_line()),
                items,
                is_searchable: true,
                search_placeholder: Some("Type to search branches".to_string()),
                ..Default::default()
            },
            tx,
        );
        view.set_search_query("filters".to_string());

        let lines = render_lines(&view);
        assert!(
            lines.contains("filters"),
            "expected search query line to include rendered query, got {lines:?}"
        );
    }
}<|MERGE_RESOLUTION|>--- conflicted
+++ resolved
@@ -1,14 +1,3 @@
-<<<<<<< HEAD
-use crossterm::event::{KeyCode, KeyEvent, KeyModifiers};
-use ratatui::{
-    buffer::Buffer,
-    layout::Rect,
-    style::Stylize,
-    text::{Line, Span},
-    widgets::{Paragraph, Widget},
-};
-use textwrap::wrap;
-=======
 use crossterm::event::KeyCode;
 use crossterm::event::KeyEvent;
 use crossterm::event::KeyModifiers;
@@ -23,7 +12,6 @@
 use ratatui::widgets::Block;
 use ratatui::widgets::Paragraph;
 use ratatui::widgets::Widget;
->>>>>>> a95605a8
 
 use crate::app_event_sender::AppEventSender;
 use crate::key_hint::KeyBinding;
@@ -34,13 +22,13 @@
 use crate::style::user_message_style;
 use crate::terminal_palette;
 
-use super::{
-    CancellationEvent,
-    bottom_pane_view::BottomPaneView,
-    popup_consts::MAX_POPUP_ROWS,
-    scroll_state::ScrollState,
-    selection_popup_common::{GenericDisplayRow, measure_rows_height, render_rows},
-};
+use super::CancellationEvent;
+use super::bottom_pane_view::BottomPaneView;
+use super::popup_consts::MAX_POPUP_ROWS;
+use super::scroll_state::ScrollState;
+use super::selection_popup_common::GenericDisplayRow;
+use super::selection_popup_common::measure_rows_height;
+use super::selection_popup_common::render_rows;
 
 /// One selectable item in the generic selection list.
 pub(crate) type SelectionAction = Box<dyn Fn(&AppEventSender) + Send + Sync>;
@@ -436,14 +424,9 @@
 
 #[cfg(test)]
 mod tests {
-<<<<<<< HEAD
-    use super::{BottomPaneView, *};
-    use crate::{app_event::AppEvent, bottom_pane::popup_consts::STANDARD_POPUP_HINT_LINE};
-=======
     use super::*;
     use crate::app_event::AppEvent;
     use crate::bottom_pane::popup_consts::standard_popup_hint_line;
->>>>>>> a95605a8
     use insta::assert_snapshot;
     use ratatui::layout::Rect;
     use tokio::sync::mpsc::unbounded_channel;
