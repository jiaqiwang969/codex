--- conflicted
+++ resolved
@@ -36,7 +36,8 @@
     "tumix",
     "utils/json-to-toml",
     "utils/readiness",
-    "utils/string", "multi-agent",
+    "utils/string",
+    "multi-agent",
 ]
 resolver = "2"
 
@@ -76,11 +77,8 @@
 codex-responses-api-proxy = { path = "responses-api-proxy" }
 codex-rmcp-client = { path = "rmcp-client" }
 codex-tui = { path = "tui" }
-<<<<<<< HEAD
 codex-tumix = { path = "tumix" }
-=======
 codex-multi-agent = { path = "multi-agent" }
->>>>>>> 5450d295
 codex-utils-json-to-toml = { path = "utils/json-to-toml" }
 codex-utils-readiness = { path = "utils/readiness" }
 codex-utils-string = { path = "utils/string" }
