<<<<<<< HEAD
use anyhow::{Context, Result, anyhow};
use std::io::Read;
=======
use anyhow::Context;
use anyhow::Result;
use anyhow::anyhow;
>>>>>>> a43ae86b
use zeroize::Zeroize;

/// Use a generous buffer size to avoid truncation and to allow for longer API
/// keys in the future.
const BUFFER_SIZE: usize = 1024;
const AUTH_HEADER_PREFIX: &[u8] = b"Bearer ";

/// Reads the auth token from stdin and returns a static `Authorization` header
/// value with the auth token used with `Bearer`. The header value is returned
/// as a `&'static str` whose bytes are locked in memory to avoid accidental
/// exposure.
#[cfg(unix)]
pub(crate) fn read_auth_header_from_stdin() -> Result<&'static str> {
    read_auth_header_with(read_from_unix_stdin)
}

#[cfg(windows)]
pub(crate) fn read_auth_header_from_stdin() -> Result<&'static str> {
    use std::io::Read;

    // Use of `stdio::io::stdin()` has the problem mentioned in the docstring on
    // the UNIX version of `read_from_unix_stdin()`, so this should ultimately
    // be replaced the low-level Windows equivalent. Because we do not have an
    // equivalent of mlock() on Windows right now, it is not pressing until we
    // address that issue.
    read_auth_header_with(|buffer| std::io::stdin().read(buffer))
}

/// We perform a low-level read with `read(2)` because `stdio::io::stdin()` has
/// an internal BufReader:
///
/// https://github.com/rust-lang/rust/blob/bcbbdcb8522fd3cb4a8dde62313b251ab107694d/library/std/src/io/stdio.rs#L250-L252
///
/// that can end up retaining a copy of stdin data in memory with no way to zero
/// it out, whereas we aim to guarantee there is exactly one copy of the API key
/// in memory, protected by mlock(2).
#[cfg(unix)]
fn read_from_unix_stdin(buffer: &mut [u8]) -> std::io::Result<usize> {
    use libc::c_void;
    use libc::read;

    // Perform a single read(2) call into the provided buffer slice.
    // Looping and newline/EOF handling are managed by the caller.
    loop {
        let result = unsafe {
            read(
                libc::STDIN_FILENO,
                buffer.as_mut_ptr().cast::<c_void>(),
                buffer.len(),
            )
        };

        if result == 0 {
            return Ok(0);
        }

        if result < 0 {
            let err = std::io::Error::last_os_error();
            if err.kind() == std::io::ErrorKind::Interrupted {
                continue;
            }
            return Err(err);
        }

        return Ok(result as usize);
    }
}

fn read_auth_header_with<F>(mut read_fn: F) -> Result<&'static str>
where
    F: FnMut(&mut [u8]) -> std::io::Result<usize>,
{
    // TAKE CARE WHEN MODIFYING THIS CODE!!!
    //
    // This function goes to great lengths to avoid leaving the API key in
    // memory longer than necessary and to avoid copying it around. We read
    // directly into a stack buffer so the only heap allocation should be the
    // one to create the String (with the exact size) for the header value,
    // which we then immediately protect with mlock(2).
    let mut buf = [0u8; BUFFER_SIZE];
    buf[..AUTH_HEADER_PREFIX.len()].copy_from_slice(AUTH_HEADER_PREFIX);

    let prefix_len = AUTH_HEADER_PREFIX.len();
    let capacity = buf.len() - prefix_len;
    let mut total_read = 0usize; // number of bytes read into the token region
    let mut saw_newline = false;
    let mut saw_eof = false;

    while total_read < capacity {
        let slice = &mut buf[prefix_len + total_read..];
        let read = match read_fn(slice) {
            Ok(n) => n,
            Err(err) => {
                buf.zeroize();
                return Err(err.into());
            }
        };

        if read == 0 {
            saw_eof = true;
            break;
        }

        // Search only the newly written region for a newline.
        let newly_written = &slice[..read];
        if let Some(pos) = newly_written.iter().position(|&b| b == b'\n') {
            total_read += pos + 1; // include the newline for trimming below
            saw_newline = true;
            break;
        }

        total_read += read;

        // Continue loop; if buffer fills without newline/EOF we'll error below.
    }

    // If buffer filled and we did not see newline or EOF, error out.
    if total_read == capacity && !saw_newline && !saw_eof {
        buf.zeroize();
        return Err(anyhow!(
            "OPENAI_API_KEY is too large to fit in the 512-byte buffer"
        ));
    }

    let mut total = prefix_len + total_read;
    while total > prefix_len && (buf[total - 1] == b'\n' || buf[total - 1] == b'\r') {
        total -= 1;
    }

    if total == AUTH_HEADER_PREFIX.len() {
        buf.zeroize();
        return Err(anyhow!(
            "OPENAI_API_KEY must be provided via stdin (e.g. printenv OPENAI_API_KEY | codex responses-api-proxy)"
        ));
    }

    if let Err(err) = validate_auth_header_bytes(&buf[AUTH_HEADER_PREFIX.len()..total]) {
        buf.zeroize();
        return Err(err);
    }

    let header_str = match std::str::from_utf8(&buf[..total]) {
        Ok(value) => value,
        Err(err) => {
            // In theory, validate_auth_header_bytes() should have caught
            // any invalid UTF-8 sequences, but just in case...
            buf.zeroize();
            return Err(err).context("reading Authorization header from stdin as UTF-8");
        }
    };

    let header_value = String::from(header_str);
    buf.zeroize();

    let leaked: &'static mut str = header_value.leak();
    mlock_str(leaked);

    Ok(leaked)
}

#[cfg(unix)]
fn mlock_str(value: &str) {
    use libc::{_SC_PAGESIZE, c_void, mlock, sysconf};

    if value.is_empty() {
        return;
    }

    let page_size = unsafe { sysconf(_SC_PAGESIZE) };
    if page_size <= 0 {
        return;
    }
    let page_size = page_size as usize;
    if page_size == 0 {
        return;
    }

    let addr = value.as_ptr() as usize;
    let len = value.len();
    let start = addr & !(page_size - 1);
    let addr_end = match addr.checked_add(len) {
        Some(v) => match v.checked_add(page_size - 1) {
            Some(total) => total,
            None => return,
        },
        None => return,
    };
    let end = addr_end & !(page_size - 1);
    let size = end.saturating_sub(start);
    if size == 0 {
        return;
    }

    let _ = unsafe { mlock(start as *const c_void, size) };
}

#[cfg(not(unix))]
fn mlock_str(_value: &str) {}

/// The key should match /^[A-Za-z0-9\-_]+$/. Ensure there is no funny business
/// with NUL characters and whatnot.
fn validate_auth_header_bytes(key_bytes: &[u8]) -> Result<()> {
    if key_bytes
        .iter()
        .all(|byte| byte.is_ascii_alphanumeric() || matches!(byte, b'-' | b'_'))
    {
        return Ok(());
    }

    Err(anyhow!(
        "OPENAI_API_KEY may only contain ASCII letters, numbers, '-' or '_'"
    ))
}

#[cfg(test)]
mod tests {
    use super::*;
    use std::collections::VecDeque;
    use std::io;

    #[test]
    fn reads_key_with_no_newlines() {
        let mut sent = false;
        let result = read_auth_header_with(|buf| {
            if sent {
                return Ok(0);
            }
            let data = b"sk-abc123";
            buf[..data.len()].copy_from_slice(data);
            sent = true;
            Ok(data.len())
        })
        .unwrap();

        assert_eq!(result, "Bearer sk-abc123");
    }

    #[test]
    fn reads_key_with_short_reads() {
        let mut chunks: VecDeque<&[u8]> =
            VecDeque::from(vec![b"sk-".as_ref(), b"abc".as_ref(), b"123\n".as_ref()]);
        let result = read_auth_header_with(|buf| match chunks.pop_front() {
            Some(chunk) if !chunk.is_empty() => {
                buf[..chunk.len()].copy_from_slice(chunk);
                Ok(chunk.len())
            }
            _ => Ok(0),
        })
        .unwrap();

        assert_eq!(result, "Bearer sk-abc123");
    }

    #[test]
    fn reads_key_and_trims_newlines() {
        let mut sent = false;
        let result = read_auth_header_with(|buf| {
            if sent {
                return Ok(0);
            }
            let data = b"sk-abc123\r\n";
            buf[..data.len()].copy_from_slice(data);
            sent = true;
            Ok(data.len())
        })
        .unwrap();

        assert_eq!(result, "Bearer sk-abc123");
    }

    #[test]
    fn errors_when_no_input_provided() {
        let err = read_auth_header_with(|_| Ok(0)).unwrap_err();
        let message = format!("{err:#}");
        assert!(message.contains("must be provided"));
    }

    #[test]
    fn errors_when_buffer_filled() {
        let err = read_auth_header_with(|buf| {
            let data = vec![b'a'; BUFFER_SIZE - AUTH_HEADER_PREFIX.len()];
            buf[..data.len()].copy_from_slice(&data);
            Ok(data.len())
        })
        .unwrap_err();
        let message = format!("{err:#}");
        assert!(message.contains("OPENAI_API_KEY is too large to fit in the 512-byte buffer"));
    }

    #[test]
    fn propagates_io_error() {
        let err = read_auth_header_with(|_| Err(io::Error::other("boom"))).unwrap_err();

        let io_error = err.downcast_ref::<io::Error>().unwrap();
        assert_eq!(io_error.kind(), io::ErrorKind::Other);
        assert_eq!(io_error.to_string(), "boom");
    }

    #[test]
    fn errors_on_invalid_utf8() {
        let mut sent = false;
        let err = read_auth_header_with(|buf| {
            if sent {
                return Ok(0);
            }
            let data = b"sk-abc\xff";
            buf[..data.len()].copy_from_slice(data);
            sent = true;
            Ok(data.len())
        })
        .unwrap_err();

        let message = format!("{err:#}");
        assert!(
            message.contains("OPENAI_API_KEY may only contain ASCII letters, numbers, '-' or '_'")
        );
    }

    #[test]
    fn errors_on_invalid_characters() {
        let mut sent = false;
        let err = read_auth_header_with(|buf| {
            if sent {
                return Ok(0);
            }
            let data = b"sk-abc!23";
            buf[..data.len()].copy_from_slice(data);
            sent = true;
            Ok(data.len())
        })
        .unwrap_err();

        let message = format!("{err:#}");
        assert!(
            message.contains("OPENAI_API_KEY may only contain ASCII letters, numbers, '-' or '_'")
        );
    }
}<|MERGE_RESOLUTION|>--- conflicted
+++ resolved
@@ -1,11 +1,6 @@
-<<<<<<< HEAD
-use anyhow::{Context, Result, anyhow};
-use std::io::Read;
-=======
 use anyhow::Context;
 use anyhow::Result;
 use anyhow::anyhow;
->>>>>>> a43ae86b
 use zeroize::Zeroize;
 
 /// Use a generous buffer size to avoid truncation and to allow for longer API
