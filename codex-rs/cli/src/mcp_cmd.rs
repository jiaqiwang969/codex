<<<<<<< HEAD
use std::{collections::HashMap, path::PathBuf};
=======
use std::collections::HashMap;
>>>>>>> a95605a8

use anyhow::{Context, Result, anyhow, bail};
use codex_common::CliConfigOverrides;
<<<<<<< HEAD
use codex_core::{
    config::{
        Config, ConfigOverrides, find_codex_home, load_global_mcp_servers, write_global_mcp_servers,
    },
    config_types::{McpServerConfig, McpServerTransportConfig},
};
=======
use codex_core::config::Config;
use codex_core::config::ConfigOverrides;
use codex_core::config::find_codex_home;
use codex_core::config::load_global_mcp_servers;
use codex_core::config::write_global_mcp_servers;
use codex_core::config_types::McpServerConfig;
use codex_core::config_types::McpServerTransportConfig;
use codex_rmcp_client::delete_oauth_tokens;
use codex_rmcp_client::perform_oauth_login;
>>>>>>> a95605a8

/// [experimental] Launch Codex as an MCP server or manage configured MCP servers.
///
/// Subcommands:
/// - `serve`  — run the MCP server on stdio
/// - `list`   — list configured servers (with `--json`)
/// - `get`    — show a single server (with `--json`)
/// - `add`    — add a server launcher entry to `~/.codex/config.toml`
/// - `remove` — delete a server entry
#[derive(Debug, clap::Parser)]
pub struct McpCli {
    #[clap(flatten)]
    pub config_overrides: CliConfigOverrides,

    #[command(subcommand)]
    pub subcommand: McpSubcommand,
}

#[derive(Debug, clap::Subcommand)]
pub enum McpSubcommand {
    /// [experimental] List configured MCP servers.
    List(ListArgs),

    /// [experimental] Show details for a configured MCP server.
    Get(GetArgs),

    /// [experimental] Add a global MCP server entry.
    Add(AddArgs),

    /// [experimental] Remove a global MCP server entry.
    Remove(RemoveArgs),

    /// [experimental] Authenticate with a configured MCP server via OAuth.
    /// Requires experimental_use_rmcp_client = true in config.toml.
    Login(LoginArgs),

    /// [experimental] Remove stored OAuth credentials for a server.
    /// Requires experimental_use_rmcp_client = true in config.toml.
    Logout(LogoutArgs),
}

#[derive(Debug, clap::Parser)]
pub struct ListArgs {
    /// Output the configured servers as JSON.
    #[arg(long)]
    pub json: bool,
}

#[derive(Debug, clap::Parser)]
pub struct GetArgs {
    /// Name of the MCP server to display.
    pub name: String,

    /// Output the server configuration as JSON.
    #[arg(long)]
    pub json: bool,
}

#[derive(Debug, clap::Parser)]
pub struct AddArgs {
    /// Name for the MCP server configuration.
    pub name: String,

    /// Environment variables to set when launching the server.
    #[arg(long, value_parser = parse_env_pair, value_name = "KEY=VALUE")]
    pub env: Vec<(String, String)>,

    /// Command to launch the MCP server.
    #[arg(trailing_var_arg = true, num_args = 1..)]
    pub command: Vec<String>,
}

#[derive(Debug, clap::Parser)]
pub struct RemoveArgs {
    /// Name of the MCP server configuration to remove.
    pub name: String,
}

#[derive(Debug, clap::Parser)]
pub struct LoginArgs {
    /// Name of the MCP server to authenticate with oauth.
    pub name: String,
}

#[derive(Debug, clap::Parser)]
pub struct LogoutArgs {
    /// Name of the MCP server to deauthenticate.
    pub name: String,
}

impl McpCli {
    pub async fn run(self) -> Result<()> {
        let McpCli {
            config_overrides,
            subcommand,
        } = self;

        match subcommand {
            McpSubcommand::List(args) => {
                run_list(&config_overrides, args).await?;
            }
            McpSubcommand::Get(args) => {
                run_get(&config_overrides, args).await?;
            }
            McpSubcommand::Add(args) => {
                run_add(&config_overrides, args).await?;
            }
            McpSubcommand::Remove(args) => {
                run_remove(&config_overrides, args).await?;
            }
            McpSubcommand::Login(args) => {
                run_login(&config_overrides, args).await?;
            }
            McpSubcommand::Logout(args) => {
                run_logout(&config_overrides, args).await?;
            }
        }

        Ok(())
    }
}

async fn run_add(config_overrides: &CliConfigOverrides, add_args: AddArgs) -> Result<()> {
    // Validate any provided overrides even though they are not currently applied.
    config_overrides.parse_overrides().map_err(|e| anyhow!(e))?;

    let AddArgs { name, env, command } = add_args;

    validate_server_name(&name)?;

    let mut command_parts = command.into_iter();
    let command_bin = command_parts
        .next()
        .ok_or_else(|| anyhow!("command is required"))?;
    let command_args: Vec<String> = command_parts.collect();

    let env_map = if env.is_empty() {
        None
    } else {
        let mut map = HashMap::new();
        for (key, value) in env {
            map.insert(key, value);
        }
        Some(map)
    };

    let codex_home = find_codex_home().context("failed to resolve CODEX_HOME")?;
    let mut servers = load_global_mcp_servers(&codex_home)
        .await
        .with_context(|| format!("failed to load MCP servers from {}", codex_home.display()))?;

    let new_entry = McpServerConfig {
        transport: McpServerTransportConfig::Stdio {
            command: command_bin,
            args: command_args,
            env: env_map,
        },
        startup_timeout_sec: None,
        tool_timeout_sec: None,
    };

    servers.insert(name.clone(), new_entry);

    write_global_mcp_servers(&codex_home, &servers)
        .with_context(|| format!("failed to write MCP servers to {}", codex_home.display()))?;

    println!("Added global MCP server '{name}'.");

    Ok(())
}

async fn run_remove(config_overrides: &CliConfigOverrides, remove_args: RemoveArgs) -> Result<()> {
    config_overrides.parse_overrides().map_err(|e| anyhow!(e))?;

    let RemoveArgs { name } = remove_args;

    validate_server_name(&name)?;

    let codex_home = find_codex_home().context("failed to resolve CODEX_HOME")?;
    let mut servers = load_global_mcp_servers(&codex_home)
        .await
        .with_context(|| format!("failed to load MCP servers from {}", codex_home.display()))?;

    let removed = servers.remove(&name).is_some();

    if removed {
        write_global_mcp_servers(&codex_home, &servers)
            .with_context(|| format!("failed to write MCP servers to {}", codex_home.display()))?;
    }

    if removed {
        println!("Removed global MCP server '{name}'.");
    } else {
        println!("No MCP server named '{name}' found.");
    }

    Ok(())
}

async fn run_login(config_overrides: &CliConfigOverrides, login_args: LoginArgs) -> Result<()> {
    let overrides = config_overrides.parse_overrides().map_err(|e| anyhow!(e))?;
    let config = Config::load_with_cli_overrides(overrides, ConfigOverrides::default())
        .await
        .context("failed to load configuration")?;

    if !config.use_experimental_use_rmcp_client {
        bail!(
            "OAuth login is only supported when experimental_use_rmcp_client is true in config.toml."
        );
    }

    let LoginArgs { name } = login_args;

    let Some(server) = config.mcp_servers.get(&name) else {
        bail!("No MCP server named '{name}' found.");
    };

    let url = match &server.transport {
        McpServerTransportConfig::StreamableHttp { url, .. } => url.clone(),
        _ => bail!("OAuth login is only supported for streamable HTTP servers."),
    };

    perform_oauth_login(&name, &url).await?;
    println!("Successfully logged in to MCP server '{name}'.");
    Ok(())
}

async fn run_logout(config_overrides: &CliConfigOverrides, logout_args: LogoutArgs) -> Result<()> {
    let overrides = config_overrides.parse_overrides().map_err(|e| anyhow!(e))?;
    let config = Config::load_with_cli_overrides(overrides, ConfigOverrides::default())
        .await
        .context("failed to load configuration")?;

    let LogoutArgs { name } = logout_args;

    let server = config
        .mcp_servers
        .get(&name)
        .ok_or_else(|| anyhow!("No MCP server named '{name}' found in configuration."))?;

    let url = match &server.transport {
        McpServerTransportConfig::StreamableHttp { url, .. } => url.clone(),
        _ => bail!("OAuth logout is only supported for streamable_http transports."),
    };

    match delete_oauth_tokens(&name, &url) {
        Ok(true) => println!("Removed OAuth credentials for '{name}'."),
        Ok(false) => println!("No OAuth credentials stored for '{name}'."),
        Err(err) => return Err(anyhow!("failed to delete OAuth credentials: {err}")),
    }

    Ok(())
}

async fn run_list(config_overrides: &CliConfigOverrides, list_args: ListArgs) -> Result<()> {
    let overrides = config_overrides.parse_overrides().map_err(|e| anyhow!(e))?;
    let config = Config::load_with_cli_overrides(overrides, ConfigOverrides::default())
        .await
        .context("failed to load configuration")?;

    let mut entries: Vec<_> = config.mcp_servers.iter().collect();
    entries.sort_by(|(a, _), (b, _)| a.cmp(b));

    if list_args.json {
        let json_entries: Vec<_> = entries
            .into_iter()
            .map(|(name, cfg)| {
                let transport = match &cfg.transport {
                    McpServerTransportConfig::Stdio { command, args, env } => serde_json::json!({
                        "type": "stdio",
                        "command": command,
                        "args": args,
                        "env": env,
                    }),
                    McpServerTransportConfig::StreamableHttp { url, bearer_token } => {
                        serde_json::json!({
                            "type": "streamable_http",
                            "url": url,
                            "bearer_token": bearer_token,
                        })
                    }
                };

                serde_json::json!({
                    "name": name,
                    "transport": transport,
                    "startup_timeout_sec": cfg
                        .startup_timeout_sec
                        .map(|timeout| timeout.as_secs_f64()),
                    "tool_timeout_sec": cfg
                        .tool_timeout_sec
                        .map(|timeout| timeout.as_secs_f64()),
                })
            })
            .collect();
        let output = serde_json::to_string_pretty(&json_entries)?;
        println!("{output}");
        return Ok(());
    }

    if entries.is_empty() {
        println!("No MCP servers configured yet. Try `codex mcp add my-tool -- my-command`.");
        return Ok(());
    }

    let mut stdio_rows: Vec<[String; 4]> = Vec::new();
    let mut http_rows: Vec<[String; 3]> = Vec::new();

    for (name, cfg) in entries {
        match &cfg.transport {
            McpServerTransportConfig::Stdio { command, args, env } => {
                let args_display = if args.is_empty() {
                    "-".to_string()
                } else {
                    args.join(" ")
                };
                let env_display = match env.as_ref() {
                    None => "-".to_string(),
                    Some(map) if map.is_empty() => "-".to_string(),
                    Some(map) => {
                        let mut pairs: Vec<_> = map.iter().collect();
                        pairs.sort_by(|(a, _), (b, _)| a.cmp(b));
                        pairs
                            .into_iter()
                            .map(|(k, v)| format!("{k}={v}"))
                            .collect::<Vec<_>>()
                            .join(", ")
                    }
                };
                stdio_rows.push([name.clone(), command.clone(), args_display, env_display]);
            }
            McpServerTransportConfig::StreamableHttp { url, bearer_token } => {
                let has_bearer = if bearer_token.is_some() {
                    "True"
                } else {
                    "False"
                };
                http_rows.push([name.clone(), url.clone(), has_bearer.into()]);
            }
        }
    }

    if !stdio_rows.is_empty() {
        let mut widths = ["Name".len(), "Command".len(), "Args".len(), "Env".len()];
        for row in &stdio_rows {
            for (i, cell) in row.iter().enumerate() {
                widths[i] = widths[i].max(cell.len());
            }
        }

        println!(
            "{:<name_w$}  {:<cmd_w$}  {:<args_w$}  {:<env_w$}",
            "Name",
            "Command",
            "Args",
            "Env",
            name_w = widths[0],
            cmd_w = widths[1],
            args_w = widths[2],
            env_w = widths[3],
        );

        for row in &stdio_rows {
            println!(
                "{:<name_w$}  {:<cmd_w$}  {:<args_w$}  {:<env_w$}",
                row[0],
                row[1],
                row[2],
                row[3],
                name_w = widths[0],
                cmd_w = widths[1],
                args_w = widths[2],
                env_w = widths[3],
            );
        }
    }

    if !stdio_rows.is_empty() && !http_rows.is_empty() {
        println!();
    }

    if !http_rows.is_empty() {
        let mut widths = ["Name".len(), "Url".len(), "Has Bearer Token".len()];
        for row in &http_rows {
            for (i, cell) in row.iter().enumerate() {
                widths[i] = widths[i].max(cell.len());
            }
        }

        println!(
            "{:<name_w$}  {:<url_w$}  {:<token_w$}",
            "Name",
            "Url",
            "Has Bearer Token",
            name_w = widths[0],
            url_w = widths[1],
            token_w = widths[2],
        );

        for row in &http_rows {
            println!(
                "{:<name_w$}  {:<url_w$}  {:<token_w$}",
                row[0],
                row[1],
                row[2],
                name_w = widths[0],
                url_w = widths[1],
                token_w = widths[2],
            );
        }
    }

    Ok(())
}

async fn run_get(config_overrides: &CliConfigOverrides, get_args: GetArgs) -> Result<()> {
    let overrides = config_overrides.parse_overrides().map_err(|e| anyhow!(e))?;
    let config = Config::load_with_cli_overrides(overrides, ConfigOverrides::default())
        .await
        .context("failed to load configuration")?;

    let Some(server) = config.mcp_servers.get(&get_args.name) else {
        bail!("No MCP server named '{name}' found.", name = get_args.name);
    };

    if get_args.json {
        let transport = match &server.transport {
            McpServerTransportConfig::Stdio { command, args, env } => serde_json::json!({
                "type": "stdio",
                "command": command,
                "args": args,
                "env": env,
            }),
            McpServerTransportConfig::StreamableHttp { url, bearer_token } => serde_json::json!({
                "type": "streamable_http",
                "url": url,
                "bearer_token": bearer_token,
            }),
        };
        let output = serde_json::to_string_pretty(&serde_json::json!({
            "name": get_args.name,
            "transport": transport,
            "startup_timeout_sec": server
                .startup_timeout_sec
                .map(|timeout| timeout.as_secs_f64()),
            "tool_timeout_sec": server
                .tool_timeout_sec
                .map(|timeout| timeout.as_secs_f64()),
        }))?;
        println!("{output}");
        return Ok(());
    }

    println!("{}", get_args.name);
    match &server.transport {
        McpServerTransportConfig::Stdio { command, args, env } => {
            println!("  transport: stdio");
            println!("  command: {command}");
            let args_display = if args.is_empty() {
                "-".to_string()
            } else {
                args.join(" ")
            };
            println!("  args: {args_display}");
            let env_display = match env.as_ref() {
                None => "-".to_string(),
                Some(map) if map.is_empty() => "-".to_string(),
                Some(map) => {
                    let mut pairs: Vec<_> = map.iter().collect();
                    pairs.sort_by(|(a, _), (b, _)| a.cmp(b));
                    pairs
                        .into_iter()
                        .map(|(k, v)| format!("{k}={v}"))
                        .collect::<Vec<_>>()
                        .join(", ")
                }
            };
            println!("  env: {env_display}");
        }
        McpServerTransportConfig::StreamableHttp { url, bearer_token } => {
            println!("  transport: streamable_http");
            println!("  url: {url}");
            let bearer = bearer_token.as_deref().unwrap_or("-");
            println!("  bearer_token: {bearer}");
        }
    }
    if let Some(timeout) = server.startup_timeout_sec {
        println!("  startup_timeout_sec: {}", timeout.as_secs_f64());
    }
    if let Some(timeout) = server.tool_timeout_sec {
        println!("  tool_timeout_sec: {}", timeout.as_secs_f64());
    }
    println!("  remove: codex mcp remove {}", get_args.name);

    Ok(())
}

fn parse_env_pair(raw: &str) -> Result<(String, String), String> {
    let mut parts = raw.splitn(2, '=');
    let key = parts
        .next()
        .map(str::trim)
        .filter(|s| !s.is_empty())
        .ok_or_else(|| "environment entries must be in KEY=VALUE form".to_string())?;
    let value = parts
        .next()
        .map(str::to_string)
        .ok_or_else(|| "environment entries must be in KEY=VALUE form".to_string())?;

    Ok((key.to_string(), value))
}

fn validate_server_name(name: &str) -> Result<()> {
    let is_valid = !name.is_empty()
        && name
            .chars()
            .all(|c| c.is_ascii_alphanumeric() || c == '-' || c == '_');

    if is_valid {
        Ok(())
    } else {
        bail!("invalid server name '{name}' (use letters, numbers, '-', '_')");
    }
}<|MERGE_RESOLUTION|>--- conflicted
+++ resolved
@@ -1,19 +1,10 @@
-<<<<<<< HEAD
-use std::{collections::HashMap, path::PathBuf};
-=======
 use std::collections::HashMap;
->>>>>>> a95605a8
-
-use anyhow::{Context, Result, anyhow, bail};
+
+use anyhow::Context;
+use anyhow::Result;
+use anyhow::anyhow;
+use anyhow::bail;
 use codex_common::CliConfigOverrides;
-<<<<<<< HEAD
-use codex_core::{
-    config::{
-        Config, ConfigOverrides, find_codex_home, load_global_mcp_servers, write_global_mcp_servers,
-    },
-    config_types::{McpServerConfig, McpServerTransportConfig},
-};
-=======
 use codex_core::config::Config;
 use codex_core::config::ConfigOverrides;
 use codex_core::config::find_codex_home;
@@ -23,7 +14,6 @@
 use codex_core::config_types::McpServerTransportConfig;
 use codex_rmcp_client::delete_oauth_tokens;
 use codex_rmcp_client::perform_oauth_login;
->>>>>>> a95605a8
 
 /// [experimental] Launch Codex as an MCP server or manage configured MCP servers.
 ///
