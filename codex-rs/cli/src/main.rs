use clap::CommandFactory;
use clap::Parser;
use clap_complete::Shell;
use clap_complete::generate;
use codex_arg0::arg0_dispatch_or_else;
use codex_chatgpt::apply_command::ApplyCommand;
use codex_chatgpt::apply_command::run_apply_command;
use codex_cli::LandlockCommand;
use codex_cli::SeatbeltCommand;
use codex_cli::login::read_api_key_from_stdin;
use codex_cli::login::run_login_status;
use codex_cli::login::run_login_with_api_key;
use codex_cli::login::run_login_with_chatgpt;
use codex_cli::login::run_login_with_device_code;
use codex_cli::login::run_logout;
use codex_cloud_tasks::Cli as CloudTasksCli;
use codex_common::CliConfigOverrides;
use codex_exec::Cli as ExecCli;
use codex_responses_api_proxy::Args as ResponsesApiProxyArgs;
use codex_tui::AppExitInfo;
use codex_tui::Cli as TuiCli;
use codex_tui::UpdateAction;
use owo_colors::OwoColorize;
use std::path::PathBuf;
use supports_color::Stream;

mod mcp_cmd;

use crate::mcp_cmd::McpCli;
use codex_core::config::Config;
use codex_core::config::ConfigOverrides;

/// Codex CLI
///
/// If no subcommand is specified, options will be forwarded to the interactive CLI.
#[derive(Debug, Parser)]
#[clap(
    author,
    version,
    // If a sub‑command is given, ignore requirements of the default args.
    subcommand_negates_reqs = true,
    // The executable is sometimes invoked via a platform‑specific name like
    // `codex-x86_64-unknown-linux-musl`, but the help output should always use
    // the generic `codex` command name that users run.
    bin_name = "codex"
)]
struct MultitoolCli {
    #[clap(flatten)]
    pub config_overrides: CliConfigOverrides,

    #[clap(flatten)]
    pub feature_toggles: FeatureToggles,

    #[clap(flatten)]
    interactive: TuiCli,

    #[clap(subcommand)]
    subcommand: Option<Subcommand>,
}

#[derive(Debug, clap::Subcommand)]
enum Subcommand {
    /// Run Codex non-interactively.
    #[clap(visible_alias = "e")]
    Exec(ExecCli),

    /// Manage login.
    Login(LoginCommand),

    /// Remove stored authentication credentials.
    Logout(LogoutCommand),

    /// [experimental] Run Codex as an MCP server and manage MCP servers.
    Mcp(McpCli),

    /// [experimental] Run the Codex MCP server (stdio transport).
    McpServer,

    /// [experimental] Run the app server.
    AppServer,

    /// Generate shell completion scripts.
    Completion(CompletionCommand),

    /// Run commands within a Codex-provided sandbox.
    #[clap(visible_alias = "debug")]
    Sandbox(SandboxArgs),

    /// Apply the latest diff produced by Codex agent as a `git apply` to your local working tree.
    #[clap(visible_alias = "a")]
    Apply(ApplyCommand),

    /// Resume a previous interactive session (picker by default; use --last to continue the most recent).
    Resume(ResumeCommand),

    /// Internal: generate TypeScript protocol bindings.
    #[clap(hide = true)]
    GenerateTs(GenerateTsCommand),
    /// [EXPERIMENTAL] Browse tasks from Codex Cloud and apply changes locally.
    #[clap(name = "cloud", alias = "cloud-tasks")]
    Cloud(CloudTasksCli),

    /// [EXPERIMENTAL] Run TUMIX multi-agent parallel execution framework.
    Tumix(TumixCommand),

    /// Internal: run the responses API proxy.
    #[clap(hide = true)]
    ResponsesApiProxy(ResponsesApiProxyArgs),

    /// Inspect feature flags.
    Features(FeaturesCli),
}

#[derive(Debug, Parser)]
struct CompletionCommand {
    /// Shell to generate completions for
    #[clap(value_enum, default_value_t = Shell::Bash)]
    shell: Shell,
}

#[derive(Debug, Parser)]
struct ResumeCommand {
    /// Conversation/session id (UUID). When provided, resumes this session.
    /// If omitted, use --last to pick the most recent recorded session.
    #[arg(value_name = "SESSION_ID")]
    session_id: Option<String>,

    /// Continue the most recent session without showing the picker.
    #[arg(long = "last", default_value_t = false, conflicts_with = "session_id")]
    last: bool,

    #[clap(flatten)]
    config_overrides: TuiCli,
}

#[derive(Debug, Parser)]
struct SandboxArgs {
    #[command(subcommand)]
    cmd: SandboxCommand,
}

#[derive(Debug, clap::Subcommand)]
enum SandboxCommand {
    /// Run a command under Seatbelt (macOS only).
    #[clap(visible_alias = "seatbelt")]
    Macos(SeatbeltCommand),

    /// Run a command under Landlock+seccomp (Linux only).
    #[clap(visible_alias = "landlock")]
    Linux(LandlockCommand),
}

#[derive(Debug, Parser)]
struct LoginCommand {
    #[clap(skip)]
    config_overrides: CliConfigOverrides,

    #[arg(
        long = "with-api-key",
        help = "Read the API key from stdin (e.g. `printenv OPENAI_API_KEY | codex login --with-api-key`)"
    )]
    with_api_key: bool,

    #[arg(
        long = "api-key",
        value_name = "API_KEY",
        help = "(deprecated) Previously accepted the API key directly; now exits with guidance to use --with-api-key",
        hide = true
    )]
    api_key: Option<String>,

    #[arg(long = "device-auth")]
    use_device_code: bool,

    /// EXPERIMENTAL: Use custom OAuth issuer base URL (advanced)
    /// Override the OAuth issuer base URL (advanced)
    #[arg(long = "experimental_issuer", value_name = "URL", hide = true)]
    issuer_base_url: Option<String>,

    /// EXPERIMENTAL: Use custom OAuth client ID (advanced)
    #[arg(long = "experimental_client-id", value_name = "CLIENT_ID", hide = true)]
    client_id: Option<String>,

    #[command(subcommand)]
    action: Option<LoginSubcommand>,
}

#[derive(Debug, clap::Subcommand)]
enum LoginSubcommand {
    /// Show login status.
    Status,
}

#[derive(Debug, Parser)]
struct LogoutCommand {
    #[clap(skip)]
    config_overrides: CliConfigOverrides,
}

#[derive(Debug, Parser)]
struct GenerateTsCommand {
    /// Output directory where .ts files will be written
    #[arg(short = 'o', long = "out", value_name = "DIR")]
    out_dir: PathBuf,

    /// Optional path to the Prettier executable to format generated files
    #[arg(short = 'p', long = "prettier", value_name = "PRETTIER_BIN")]
    prettier: Option<PathBuf>,
}

#[derive(Debug, Parser)]
struct TumixCommand {
    /// Parent session ID to clone conversation history from
    #[arg(value_name = "SESSION_ID")]
    session_id: String,

    #[clap(skip)]
    config_overrides: CliConfigOverrides,
}

fn format_exit_messages(exit_info: AppExitInfo, color_enabled: bool) -> Vec<String> {
    let AppExitInfo {
        token_usage,
        conversation_id,
        ..
    } = exit_info;

    if token_usage.is_zero() {
        return Vec::new();
    }

    let mut lines = vec![format!(
        "{}",
        codex_core::protocol::FinalOutput::from(token_usage)
    )];

    if let Some(session_id) = conversation_id {
        let resume_cmd = format!("codex resume {session_id}");
        let command = if color_enabled {
            resume_cmd.cyan().to_string()
        } else {
            resume_cmd
        };
        lines.push(format!("To continue this session, run {command}"));
    }

    lines
}

/// Handle the app exit and print the results. Optionally run the update action.
fn handle_app_exit(exit_info: AppExitInfo) -> anyhow::Result<()> {
    let update_action = exit_info.update_action;
    let color_enabled = supports_color::on(Stream::Stdout).is_some();
    for line in format_exit_messages(exit_info, color_enabled) {
        println!("{line}");
    }
    if let Some(action) = update_action {
        run_update_action(action)?;
    }
    Ok(())
}

/// Run the update action and print the result.
fn run_update_action(action: UpdateAction) -> anyhow::Result<()> {
    println!();
    let (cmd, args) = action.command_args();
    let cmd_str = action.command_str();
    println!("Updating Codex via `{cmd_str}`...");
    let status = std::process::Command::new(cmd).args(args).status()?;
    if !status.success() {
        anyhow::bail!("`{cmd_str}` failed with status {status}");
    }
    println!();
    println!("🎉 Update ran successfully! Please restart Codex.");
    Ok(())
}

#[derive(Debug, Default, Parser, Clone)]
struct FeatureToggles {
    /// Enable a feature (repeatable). Equivalent to `-c features.<name>=true`.
    #[arg(long = "enable", value_name = "FEATURE", action = clap::ArgAction::Append, global = true)]
    enable: Vec<String>,

    /// Disable a feature (repeatable). Equivalent to `-c features.<name>=false`.
    #[arg(long = "disable", value_name = "FEATURE", action = clap::ArgAction::Append, global = true)]
    disable: Vec<String>,
}

impl FeatureToggles {
    fn to_overrides(&self) -> Vec<String> {
        let mut v = Vec::new();
        for k in &self.enable {
            v.push(format!("features.{k}=true"));
        }
        for k in &self.disable {
            v.push(format!("features.{k}=false"));
        }
        v
    }
}

#[derive(Debug, Parser)]
struct FeaturesCli {
    #[command(subcommand)]
    sub: FeaturesSubcommand,
}

#[derive(Debug, Parser)]
enum FeaturesSubcommand {
    /// List known features with their stage and effective state.
    List,
}

fn stage_str(stage: codex_core::features::Stage) -> &'static str {
    use codex_core::features::Stage;
    match stage {
        Stage::Experimental => "experimental",
        Stage::Beta => "beta",
        Stage::Stable => "stable",
        Stage::Deprecated => "deprecated",
        Stage::Removed => "removed",
    }
}

/// As early as possible in the process lifecycle, apply hardening measures. We
/// skip this in debug builds to avoid interfering with debugging.
#[ctor::ctor]
#[cfg(not(debug_assertions))]
fn pre_main_hardening() {
    codex_process_hardening::pre_main_hardening();
}

fn main() -> anyhow::Result<()> {
    arg0_dispatch_or_else(|codex_linux_sandbox_exe| async move {
        cli_main(codex_linux_sandbox_exe).await?;
        Ok(())
    })
}

async fn cli_main(codex_linux_sandbox_exe: Option<PathBuf>) -> anyhow::Result<()> {
    let MultitoolCli {
        config_overrides: mut root_config_overrides,
        feature_toggles,
        mut interactive,
        subcommand,
    } = MultitoolCli::parse();

    // Fold --enable/--disable into config overrides so they flow to all subcommands.
    root_config_overrides
        .raw_overrides
        .extend(feature_toggles.to_overrides());

    match subcommand {
        None => {
            prepend_config_flags(
                &mut interactive.config_overrides,
                root_config_overrides.clone(),
            );
            let exit_info = codex_tui::run_main(interactive, codex_linux_sandbox_exe).await?;
            handle_app_exit(exit_info)?;
        }
        Some(Subcommand::Exec(mut exec_cli)) => {
            prepend_config_flags(
                &mut exec_cli.config_overrides,
                root_config_overrides.clone(),
            );
            codex_exec::run_main(exec_cli, codex_linux_sandbox_exe).await?;
        }
        Some(Subcommand::McpServer) => {
            codex_mcp_server::run_main(codex_linux_sandbox_exe, root_config_overrides).await?;
        }
        Some(Subcommand::Mcp(mut mcp_cli)) => {
            // Propagate any root-level config overrides (e.g. `-c key=value`).
            prepend_config_flags(&mut mcp_cli.config_overrides, root_config_overrides.clone());
            mcp_cli.run().await?;
        }
        Some(Subcommand::AppServer) => {
            codex_app_server::run_main(codex_linux_sandbox_exe, root_config_overrides).await?;
        }
        Some(Subcommand::Resume(ResumeCommand {
            session_id,
            last,
            config_overrides,
        })) => {
            interactive = finalize_resume_interactive(
                interactive,
                root_config_overrides.clone(),
                session_id,
                last,
                config_overrides,
            );
            let exit_info = codex_tui::run_main(interactive, codex_linux_sandbox_exe).await?;
            handle_app_exit(exit_info)?;
        }
        Some(Subcommand::Login(mut login_cli)) => {
            prepend_config_flags(
                &mut login_cli.config_overrides,
                root_config_overrides.clone(),
            );
            match login_cli.action {
                Some(LoginSubcommand::Status) => {
                    run_login_status(login_cli.config_overrides).await;
                }
                None => {
                    if login_cli.use_device_code {
                        run_login_with_device_code(
                            login_cli.config_overrides,
                            login_cli.issuer_base_url,
                            login_cli.client_id,
                        )
                        .await;
                    } else if login_cli.api_key.is_some() {
                        eprintln!(
                            "The --api-key flag is no longer supported. Pipe the key instead, e.g. `printenv OPENAI_API_KEY | codex login --with-api-key`."
                        );
                        std::process::exit(1);
                    } else if login_cli.with_api_key {
                        let api_key = read_api_key_from_stdin();
                        run_login_with_api_key(login_cli.config_overrides, api_key).await;
                    } else {
                        run_login_with_chatgpt(login_cli.config_overrides).await;
                    }
                }
            }
        }
        Some(Subcommand::Logout(mut logout_cli)) => {
            prepend_config_flags(
                &mut logout_cli.config_overrides,
                root_config_overrides.clone(),
            );
            run_logout(logout_cli.config_overrides).await;
        }
        Some(Subcommand::Completion(completion_cli)) => {
            print_completion(completion_cli);
        }
        Some(Subcommand::Cloud(mut cloud_cli)) => {
            prepend_config_flags(
                &mut cloud_cli.config_overrides,
                root_config_overrides.clone(),
            );
            codex_cloud_tasks::run_main(cloud_cli, codex_linux_sandbox_exe).await?;
        }
        Some(Subcommand::Sandbox(sandbox_args)) => match sandbox_args.cmd {
            SandboxCommand::Macos(mut seatbelt_cli) => {
                prepend_config_flags(
                    &mut seatbelt_cli.config_overrides,
                    root_config_overrides.clone(),
                );
                codex_cli::debug_sandbox::run_command_under_seatbelt(
                    seatbelt_cli,
                    codex_linux_sandbox_exe,
                )
                .await?;
            }
            SandboxCommand::Linux(mut landlock_cli) => {
                prepend_config_flags(
                    &mut landlock_cli.config_overrides,
                    root_config_overrides.clone(),
                );
                codex_cli::debug_sandbox::run_command_under_landlock(
                    landlock_cli,
                    codex_linux_sandbox_exe,
                )
                .await?;
            }
        },
        Some(Subcommand::Apply(mut apply_cli)) => {
            prepend_config_flags(
                &mut apply_cli.config_overrides,
                root_config_overrides.clone(),
            );
            run_apply_command(apply_cli, None).await?;
        }
        Some(Subcommand::ResponsesApiProxy(args)) => {
            tokio::task::spawn_blocking(move || codex_responses_api_proxy::run_main(args))
                .await??;
        }
        Some(Subcommand::GenerateTs(gen_cli)) => {
            codex_protocol_ts::generate_ts(&gen_cli.out_dir, gen_cli.prettier.as_deref())?;
        }
<<<<<<< HEAD
        Some(Subcommand::Tumix(mut tumix_cli)) => {
            prepend_config_flags(
                &mut tumix_cli.config_overrides,
                root_config_overrides.clone(),
            );
            run_tumix_command(tumix_cli).await?;
        }
    }

    Ok(())
}

async fn run_tumix_command(tumix_cli: TumixCommand) -> anyhow::Result<()> {
    println!("🚀 Starting TUMIX Round 1...");
    println!("📋 Parent session: {}", &tumix_cli.session_id);
    println!();

    // Create a progress callback that prints to stdout
    let progress_cb = Some(Box::new(|msg: String| {
        println!("{}", msg);
    }) as codex_tumix::ProgressCallback);

    let result = codex_tumix::run_tumix(tumix_cli.session_id, None, progress_cb).await?;

    println!();
    println!("✨ TUMIX Round 1 completed successfully!");
    println!("📊 Results: {} agents executed", result.agents.len());
    println!();
    println!("📁 Session list saved to: .tumix/round1_sessions.json");
    println!();
    println!("🌳 Git branches created:");
    for agent in &result.agents {
        println!("  - {} (commit: {})", agent.branch, &agent.commit_hash[..8]);
=======
        Some(Subcommand::Features(FeaturesCli { sub })) => match sub {
            FeaturesSubcommand::List => {
                // Respect root-level `-c` overrides plus top-level flags like `--profile`.
                let cli_kv_overrides = root_config_overrides
                    .parse_overrides()
                    .map_err(|e| anyhow::anyhow!(e))?;

                // Thread through relevant top-level flags (at minimum, `--profile`).
                // Also honor `--search` since it maps to a feature toggle.
                let overrides = ConfigOverrides {
                    config_profile: interactive.config_profile.clone(),
                    tools_web_search_request: interactive.web_search.then_some(true),
                    ..Default::default()
                };

                let config = Config::load_with_cli_overrides(cli_kv_overrides, overrides).await?;
                for def in codex_core::features::FEATURES.iter() {
                    let name = def.key;
                    let stage = stage_str(def.stage);
                    let enabled = config.features.enabled(def.id);
                    println!("{name}\t{stage}\t{enabled}");
                }
            }
        },
>>>>>>> 5450d295
    }

    Ok(())
}

/// Prepend root-level overrides so they have lower precedence than
/// CLI-specific ones specified after the subcommand (if any).
fn prepend_config_flags(
    subcommand_config_overrides: &mut CliConfigOverrides,
    cli_config_overrides: CliConfigOverrides,
) {
    subcommand_config_overrides
        .raw_overrides
        .splice(0..0, cli_config_overrides.raw_overrides);
}

/// Build the final `TuiCli` for a `codex resume` invocation.
fn finalize_resume_interactive(
    mut interactive: TuiCli,
    root_config_overrides: CliConfigOverrides,
    session_id: Option<String>,
    last: bool,
    resume_cli: TuiCli,
) -> TuiCli {
    // Start with the parsed interactive CLI so resume shares the same
    // configuration surface area as `codex` without additional flags.
    let resume_session_id = session_id;
    interactive.resume_picker = resume_session_id.is_none() && !last;
    interactive.resume_last = last;
    interactive.resume_session_id = resume_session_id;

    // Merge resume-scoped flags and overrides with highest precedence.
    merge_resume_cli_flags(&mut interactive, resume_cli);

    // Propagate any root-level config overrides (e.g. `-c key=value`).
    prepend_config_flags(&mut interactive.config_overrides, root_config_overrides);

    interactive
}

/// Merge flags provided to `codex resume` so they take precedence over any
/// root-level flags. Only overrides fields explicitly set on the resume-scoped
/// CLI. Also appends `-c key=value` overrides with highest precedence.
fn merge_resume_cli_flags(interactive: &mut TuiCli, resume_cli: TuiCli) {
    if let Some(model) = resume_cli.model {
        interactive.model = Some(model);
    }
    if resume_cli.oss {
        interactive.oss = true;
    }
    if let Some(profile) = resume_cli.config_profile {
        interactive.config_profile = Some(profile);
    }
    if let Some(agent) = resume_cli.agent {
        interactive.agent = Some(agent);
    }
    if let Some(sandbox) = resume_cli.sandbox_mode {
        interactive.sandbox_mode = Some(sandbox);
    }
    if let Some(approval) = resume_cli.approval_policy {
        interactive.approval_policy = Some(approval);
    }
    if resume_cli.full_auto {
        interactive.full_auto = true;
    }
    if resume_cli.dangerously_bypass_approvals_and_sandbox {
        interactive.dangerously_bypass_approvals_and_sandbox = true;
    }
    if let Some(cwd) = resume_cli.cwd {
        interactive.cwd = Some(cwd);
    }
    if resume_cli.web_search {
        interactive.web_search = true;
    }
    if !resume_cli.images.is_empty() {
        interactive.images = resume_cli.images;
    }
    if let Some(prompt) = resume_cli.prompt {
        interactive.prompt = Some(prompt);
    }

    interactive
        .config_overrides
        .raw_overrides
        .extend(resume_cli.config_overrides.raw_overrides);
}

fn print_completion(cmd: CompletionCommand) {
    let mut app = MultitoolCli::command();
    let name = "codex";
    generate(cmd.shell, &mut app, name, &mut std::io::stdout());
}

#[cfg(test)]
mod tests {
    use super::*;
    use assert_matches::assert_matches;
    use codex_core::protocol::TokenUsage;
    use codex_protocol::ConversationId;

    fn finalize_from_args(args: &[&str]) -> TuiCli {
        let cli = MultitoolCli::try_parse_from(args).expect("parse");
        let MultitoolCli {
            interactive,
            config_overrides: root_overrides,
            subcommand,
            feature_toggles: _,
        } = cli;

        let Subcommand::Resume(ResumeCommand {
            session_id,
            last,
            config_overrides: resume_cli,
        }) = subcommand.expect("resume present")
        else {
            unreachable!()
        };

        finalize_resume_interactive(interactive, root_overrides, session_id, last, resume_cli)
    }

    fn sample_exit_info(conversation: Option<&str>) -> AppExitInfo {
        let token_usage = TokenUsage {
            output_tokens: 2,
            total_tokens: 2,
            ..Default::default()
        };
        AppExitInfo {
            token_usage,
            conversation_id: conversation
                .map(ConversationId::from_string)
                .map(Result::unwrap),
            update_action: None,
        }
    }

    #[test]
    fn format_exit_messages_skips_zero_usage() {
        let exit_info = AppExitInfo {
            token_usage: TokenUsage::default(),
            conversation_id: None,
            update_action: None,
        };
        let lines = format_exit_messages(exit_info, false);
        assert!(lines.is_empty());
    }

    #[test]
    fn format_exit_messages_includes_resume_hint_without_color() {
        let exit_info = sample_exit_info(Some("123e4567-e89b-12d3-a456-426614174000"));
        let lines = format_exit_messages(exit_info, false);
        assert_eq!(
            lines,
            vec![
                "Token usage: total=2 input=0 output=2".to_string(),
                "To continue this session, run codex resume 123e4567-e89b-12d3-a456-426614174000"
                    .to_string(),
            ]
        );
    }

    #[test]
    fn format_exit_messages_applies_color_when_enabled() {
        let exit_info = sample_exit_info(Some("123e4567-e89b-12d3-a456-426614174000"));
        let lines = format_exit_messages(exit_info, true);
        assert_eq!(lines.len(), 2);
        assert!(lines[1].contains("\u{1b}[36m"));
    }

    #[test]
    fn resume_model_flag_applies_when_no_root_flags() {
        let interactive = finalize_from_args(["codex", "resume", "-m", "gpt-5-test"].as_ref());

        assert_eq!(interactive.model.as_deref(), Some("gpt-5-test"));
        assert!(interactive.resume_picker);
        assert!(!interactive.resume_last);
        assert_eq!(interactive.resume_session_id, None);
    }

    #[test]
    fn resume_picker_logic_none_and_not_last() {
        let interactive = finalize_from_args(["codex", "resume"].as_ref());
        assert!(interactive.resume_picker);
        assert!(!interactive.resume_last);
        assert_eq!(interactive.resume_session_id, None);
    }

    #[test]
    fn resume_picker_logic_last() {
        let interactive = finalize_from_args(["codex", "resume", "--last"].as_ref());
        assert!(!interactive.resume_picker);
        assert!(interactive.resume_last);
        assert_eq!(interactive.resume_session_id, None);
    }

    #[test]
    fn resume_picker_logic_with_session_id() {
        let interactive = finalize_from_args(["codex", "resume", "1234"].as_ref());
        assert!(!interactive.resume_picker);
        assert!(!interactive.resume_last);
        assert_eq!(interactive.resume_session_id.as_deref(), Some("1234"));
    }

    #[test]
    fn resume_merges_option_flags_and_full_auto() {
        let interactive = finalize_from_args(
            [
                "codex",
                "resume",
                "sid",
                "--oss",
                "--full-auto",
                "--search",
                "--sandbox",
                "workspace-write",
                "--ask-for-approval",
                "on-request",
                "-m",
                "gpt-5-test",
                "-p",
                "my-profile",
                "-C",
                "/tmp",
                "-i",
                "/tmp/a.png,/tmp/b.png",
            ]
            .as_ref(),
        );

        assert_eq!(interactive.model.as_deref(), Some("gpt-5-test"));
        assert!(interactive.oss);
        assert_eq!(interactive.config_profile.as_deref(), Some("my-profile"));
        assert_matches!(
            interactive.sandbox_mode,
            Some(codex_common::SandboxModeCliArg::WorkspaceWrite)
        );
        assert_matches!(
            interactive.approval_policy,
            Some(codex_common::ApprovalModeCliArg::OnRequest)
        );
        assert!(interactive.full_auto);
        assert_eq!(
            interactive.cwd.as_deref(),
            Some(std::path::Path::new("/tmp"))
        );
        assert!(interactive.web_search);
        let has_a = interactive
            .images
            .iter()
            .any(|p| p == std::path::Path::new("/tmp/a.png"));
        let has_b = interactive
            .images
            .iter()
            .any(|p| p == std::path::Path::new("/tmp/b.png"));
        assert!(has_a && has_b);
        assert!(!interactive.resume_picker);
        assert!(!interactive.resume_last);
        assert_eq!(interactive.resume_session_id.as_deref(), Some("sid"));
    }

    #[test]
    fn resume_merges_dangerously_bypass_flag() {
        let interactive = finalize_from_args(
            [
                "codex",
                "resume",
                "--dangerously-bypass-approvals-and-sandbox",
            ]
            .as_ref(),
        );
        assert!(interactive.dangerously_bypass_approvals_and_sandbox);
        assert!(interactive.resume_picker);
        assert!(!interactive.resume_last);
        assert_eq!(interactive.resume_session_id, None);
    }
}<|MERGE_RESOLUTION|>--- conflicted
+++ resolved
@@ -478,7 +478,6 @@
         Some(Subcommand::GenerateTs(gen_cli)) => {
             codex_protocol_ts::generate_ts(&gen_cli.out_dir, gen_cli.prettier.as_deref())?;
         }
-<<<<<<< HEAD
         Some(Subcommand::Tumix(mut tumix_cli)) => {
             prepend_config_flags(
                 &mut tumix_cli.config_overrides,
@@ -486,6 +485,30 @@
             );
             run_tumix_command(tumix_cli).await?;
         }
+        Some(Subcommand::Features(FeaturesCli { sub })) => match sub {
+            FeaturesSubcommand::List => {
+                // Respect root-level `-c` overrides plus top-level flags like `--profile`.
+                let cli_kv_overrides = root_config_overrides
+                    .parse_overrides()
+                    .map_err(|e| anyhow::anyhow!(e))?;
+
+                // Thread through relevant top-level flags (at minimum, `--profile`).
+                // Also honor `--search` since it maps to a feature toggle.
+                let overrides = ConfigOverrides {
+                    config_profile: interactive.config_profile.clone(),
+                    tools_web_search_request: interactive.web_search.then_some(true),
+                    ..Default::default()
+                };
+
+                let config = Config::load_with_cli_overrides(cli_kv_overrides, overrides).await?;
+                for def in codex_core::features::FEATURES.iter() {
+                    let name = def.key;
+                    let stage = stage_str(def.stage);
+                    let enabled = config.features.enabled(def.id);
+                    println!("{name}\t{stage}\t{enabled}");
+                }
+            }
+        },
     }
 
     Ok(())
@@ -498,7 +521,7 @@
 
     // Create a progress callback that prints to stdout
     let progress_cb = Some(Box::new(|msg: String| {
-        println!("{}", msg);
+        println!("{msg}");
     }) as codex_tumix::ProgressCallback);
 
     let result = codex_tumix::run_tumix(tumix_cli.session_id, None, progress_cb).await?;
@@ -512,32 +535,6 @@
     println!("🌳 Git branches created:");
     for agent in &result.agents {
         println!("  - {} (commit: {})", agent.branch, &agent.commit_hash[..8]);
-=======
-        Some(Subcommand::Features(FeaturesCli { sub })) => match sub {
-            FeaturesSubcommand::List => {
-                // Respect root-level `-c` overrides plus top-level flags like `--profile`.
-                let cli_kv_overrides = root_config_overrides
-                    .parse_overrides()
-                    .map_err(|e| anyhow::anyhow!(e))?;
-
-                // Thread through relevant top-level flags (at minimum, `--profile`).
-                // Also honor `--search` since it maps to a feature toggle.
-                let overrides = ConfigOverrides {
-                    config_profile: interactive.config_profile.clone(),
-                    tools_web_search_request: interactive.web_search.then_some(true),
-                    ..Default::default()
-                };
-
-                let config = Config::load_with_cli_overrides(cli_kv_overrides, overrides).await?;
-                for def in codex_core::features::FEATURES.iter() {
-                    let name = def.key;
-                    let stage = stage_str(def.stage);
-                    let enabled = config.features.enabled(def.id);
-                    println!("{name}\t{stage}\t{enabled}");
-                }
-            }
-        },
->>>>>>> 5450d295
     }
 
     Ok(())
