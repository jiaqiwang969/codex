use std::{borrow::Cow, collections::HashMap, io::ErrorKind, net::SocketAddr, sync::Arc};

use axum::Router;
<<<<<<< HEAD
use rmcp::{
    ErrorData as McpError,
    handler::server::ServerHandler,
    model::{
        CallToolRequestParam, CallToolResult, JsonObject, ListToolsResult, PaginatedRequestParam,
        ServerCapabilities, ServerInfo, Tool,
    },
    transport::{
        StreamableHttpServerConfig, StreamableHttpService,
        streamable_http_server::session::local::LocalSessionManager,
    },
};
=======
use axum::body::Body;
use axum::extract::State;
use axum::http::Request;
use axum::http::StatusCode;
use axum::http::header::AUTHORIZATION;
use axum::middleware;
use axum::middleware::Next;
use axum::response::Response;
use rmcp::ErrorData as McpError;
use rmcp::handler::server::ServerHandler;
use rmcp::model::CallToolRequestParam;
use rmcp::model::CallToolResult;
use rmcp::model::JsonObject;
use rmcp::model::ListToolsResult;
use rmcp::model::PaginatedRequestParam;
use rmcp::model::ServerCapabilities;
use rmcp::model::ServerInfo;
use rmcp::model::Tool;
use rmcp::transport::StreamableHttpServerConfig;
use rmcp::transport::StreamableHttpService;
use rmcp::transport::streamable_http_server::session::local::LocalSessionManager;
>>>>>>> a95605a8
use serde::Deserialize;
use serde_json::json;
use tokio::task;

#[derive(Clone)]
struct TestToolServer {
    tools: Arc<Vec<Tool>>,
}

impl TestToolServer {
    fn new() -> Self {
        let tools = vec![Self::echo_tool()];
        Self {
            tools: Arc::new(tools),
        }
    }

    fn echo_tool() -> Tool {
        #[expect(clippy::expect_used)]
        let schema: JsonObject = serde_json::from_value(json!({
            "type": "object",
            "properties": {
                "message": { "type": "string" },
                "env_var": { "type": "string" }
            },
            "required": ["message"],
            "additionalProperties": false
        }))
        .expect("echo tool schema should deserialize");

        Tool::new(
            Cow::Borrowed("echo"),
            Cow::Borrowed("Echo back the provided message and include environment data."),
            Arc::new(schema),
        )
    }
}

#[derive(Deserialize)]
struct EchoArgs {
    message: String,
    #[allow(dead_code)]
    env_var: Option<String>,
}

impl ServerHandler for TestToolServer {
    fn get_info(&self) -> ServerInfo {
        ServerInfo {
            capabilities: ServerCapabilities::builder()
                .enable_tools()
                .enable_tool_list_changed()
                .build(),
            ..ServerInfo::default()
        }
    }

    fn list_tools(
        &self,
        _request: Option<PaginatedRequestParam>,
        _context: rmcp::service::RequestContext<rmcp::service::RoleServer>,
    ) -> impl std::future::Future<Output = Result<ListToolsResult, McpError>> + Send + '_ {
        let tools = self.tools.clone();
        async move {
            Ok(ListToolsResult {
                tools: (*tools).clone(),
                next_cursor: None,
            })
        }
    }

    async fn call_tool(
        &self,
        request: CallToolRequestParam,
        _context: rmcp::service::RequestContext<rmcp::service::RoleServer>,
    ) -> Result<CallToolResult, McpError> {
        match request.name.as_ref() {
            "echo" => {
                let args: EchoArgs = match request.arguments {
                    Some(arguments) => serde_json::from_value(serde_json::Value::Object(
                        arguments.into_iter().collect(),
                    ))
                    .map_err(|err| McpError::invalid_params(err.to_string(), None))?,
                    None => {
                        return Err(McpError::invalid_params(
                            "missing arguments for echo tool",
                            None,
                        ));
                    }
                };

                let env_snapshot: HashMap<String, String> = std::env::vars().collect();
                let structured_content = json!({
                    "echo": format!("ECHOING: {}", args.message),
                    "env": env_snapshot.get("MCP_TEST_VALUE"),
                });

                Ok(CallToolResult {
                    content: Vec::new(),
                    structured_content: Some(structured_content),
                    is_error: Some(false),
                    meta: None,
                })
            }
            other => Err(McpError::invalid_params(
                format!("unknown tool: {other}"),
                None,
            )),
        }
    }
}

fn parse_bind_addr() -> Result<SocketAddr, Box<dyn std::error::Error>> {
    let default_addr = "127.0.0.1:3920";
    let bind_addr = std::env::var("MCP_STREAMABLE_HTTP_BIND_ADDR")
        .or_else(|_| std::env::var("BIND_ADDR"))
        .unwrap_or_else(|_| default_addr.to_string());
    Ok(bind_addr.parse()?)
}

#[tokio::main]
async fn main() -> Result<(), Box<dyn std::error::Error>> {
    let bind_addr = parse_bind_addr()?;
    let listener = match tokio::net::TcpListener::bind(&bind_addr).await {
        Ok(listener) => listener,
        Err(err) if err.kind() == ErrorKind::PermissionDenied => {
            eprintln!(
                "failed to bind to {bind_addr}: {err}. make sure the process has network access"
            );
            return Ok(());
        }
        Err(err) => return Err(err.into()),
    };
    eprintln!("starting rmcp streamable http test server on http://{bind_addr}/mcp");

    let router = Router::new().nest_service(
        "/mcp",
        StreamableHttpService::new(
            || Ok(TestToolServer::new()),
            Arc::new(LocalSessionManager::default()),
            StreamableHttpServerConfig::default(),
        ),
    );

    let router = if let Ok(token) = std::env::var("MCP_EXPECT_BEARER") {
        let expected = Arc::new(format!("Bearer {token}"));
        router.layer(middleware::from_fn_with_state(expected, require_bearer))
    } else {
        router
    };

    axum::serve(listener, router).await?;
    task::yield_now().await;
    Ok(())
}

async fn require_bearer(
    State(expected): State<Arc<String>>,
    request: Request<Body>,
    next: Next,
) -> Result<Response, StatusCode> {
    if request
        .headers()
        .get(AUTHORIZATION)
        .is_some_and(|value| value.as_bytes() == expected.as_bytes())
    {
        Ok(next.run(request).await)
    } else {
        Err(StatusCode::UNAUTHORIZED)
    }
}<|MERGE_RESOLUTION|>--- conflicted
+++ resolved
@@ -1,20 +1,10 @@
-use std::{borrow::Cow, collections::HashMap, io::ErrorKind, net::SocketAddr, sync::Arc};
+use std::borrow::Cow;
+use std::collections::HashMap;
+use std::io::ErrorKind;
+use std::net::SocketAddr;
+use std::sync::Arc;
 
 use axum::Router;
-<<<<<<< HEAD
-use rmcp::{
-    ErrorData as McpError,
-    handler::server::ServerHandler,
-    model::{
-        CallToolRequestParam, CallToolResult, JsonObject, ListToolsResult, PaginatedRequestParam,
-        ServerCapabilities, ServerInfo, Tool,
-    },
-    transport::{
-        StreamableHttpServerConfig, StreamableHttpService,
-        streamable_http_server::session::local::LocalSessionManager,
-    },
-};
-=======
 use axum::body::Body;
 use axum::extract::State;
 use axum::http::Request;
@@ -36,7 +26,6 @@
 use rmcp::transport::StreamableHttpServerConfig;
 use rmcp::transport::StreamableHttpService;
 use rmcp::transport::streamable_http_server::session::local::LocalSessionManager;
->>>>>>> a95605a8
 use serde::Deserialize;
 use serde_json::json;
 use tokio::task;
