<<<<<<< HEAD
use std::{collections::HashMap, path::PathBuf};

use crate::{
    codex_message_processor::CodexMessageProcessor,
    codex_tool_config::{
        CodexToolCallParam, CodexToolCallReplyParam, create_tool_for_codex_tool_call_param,
        create_tool_for_codex_tool_call_reply_param,
    },
    error_code::INVALID_REQUEST_ERROR_CODE,
    outgoing_message::OutgoingMessageSender,
};
use codex_protocol::mcp_protocol::{ClientRequest, ConversationId};

use codex_core::{
    AuthManager, ConversationManager,
    config::Config,
    default_client::{USER_AGENT_SUFFIX, get_codex_user_agent},
    protocol::Submission,
};
use mcp_types::{
    CallToolRequestParams, CallToolResult, ClientRequest as McpClientRequest, ContentBlock,
    JSONRPCError, JSONRPCErrorError, JSONRPCNotification, JSONRPCRequest, JSONRPCResponse,
    ListToolsResult, ModelContextProtocolRequest, RequestId, ServerCapabilitiesTools,
    ServerNotification, TextContent,
};
=======
use std::collections::HashMap;
use std::path::PathBuf;

use crate::codex_tool_config::CodexToolCallParam;
use crate::codex_tool_config::CodexToolCallReplyParam;
use crate::codex_tool_config::create_tool_for_codex_tool_call_param;
use crate::codex_tool_config::create_tool_for_codex_tool_call_reply_param;
use crate::error_code::INVALID_REQUEST_ERROR_CODE;
use crate::outgoing_message::OutgoingMessageSender;
use codex_protocol::ConversationId;
use codex_protocol::protocol::SessionSource;

use codex_core::AuthManager;
use codex_core::ConversationManager;
use codex_core::config::Config;
use codex_core::default_client::USER_AGENT_SUFFIX;
use codex_core::default_client::get_codex_user_agent;
use codex_core::protocol::Submission;
use mcp_types::CallToolRequestParams;
use mcp_types::CallToolResult;
use mcp_types::ClientRequest as McpClientRequest;
use mcp_types::ContentBlock;
use mcp_types::JSONRPCError;
use mcp_types::JSONRPCErrorError;
use mcp_types::JSONRPCNotification;
use mcp_types::JSONRPCRequest;
use mcp_types::JSONRPCResponse;
use mcp_types::ListToolsResult;
use mcp_types::ModelContextProtocolRequest;
use mcp_types::RequestId;
use mcp_types::ServerCapabilitiesTools;
use mcp_types::ServerNotification;
use mcp_types::TextContent;
>>>>>>> a95605a8
use serde_json::json;
use std::sync::Arc;
use tokio::{sync::Mutex, task};

pub(crate) struct MessageProcessor {
    outgoing: Arc<OutgoingMessageSender>,
    initialized: bool,
    codex_linux_sandbox_exe: Option<PathBuf>,
    conversation_manager: Arc<ConversationManager>,
    running_requests_id_to_codex_uuid: Arc<Mutex<HashMap<RequestId, ConversationId>>>,
}

impl MessageProcessor {
    /// Create a new `MessageProcessor`, retaining a handle to the outgoing
    /// `Sender` so handlers can enqueue messages to be written to stdout.
    pub(crate) fn new(
        outgoing: OutgoingMessageSender,
        codex_linux_sandbox_exe: Option<PathBuf>,
        config: Arc<Config>,
    ) -> Self {
        let outgoing = Arc::new(outgoing);
        let auth_manager = AuthManager::shared(config.codex_home.clone(), false);
        let conversation_manager =
            Arc::new(ConversationManager::new(auth_manager, SessionSource::Mcp));
        Self {
            outgoing,
            initialized: false,
            codex_linux_sandbox_exe,
            conversation_manager,
            running_requests_id_to_codex_uuid: Arc::new(Mutex::new(HashMap::new())),
        }
    }

    pub(crate) async fn process_request(&mut self, request: JSONRPCRequest) {
        // Hold on to the ID so we can respond.
        let request_id = request.id.clone();

        let client_request = match McpClientRequest::try_from(request) {
            Ok(client_request) => client_request,
            Err(e) => {
                tracing::warn!("Failed to convert request: {e}");
                return;
            }
        };

        // Dispatch to a dedicated handler for each request type.
        match client_request {
            McpClientRequest::InitializeRequest(params) => {
                self.handle_initialize(request_id, params).await;
            }
            McpClientRequest::PingRequest(params) => {
                self.handle_ping(request_id, params).await;
            }
            McpClientRequest::ListResourcesRequest(params) => {
                self.handle_list_resources(params);
            }
            McpClientRequest::ListResourceTemplatesRequest(params) => {
                self.handle_list_resource_templates(params);
            }
            McpClientRequest::ReadResourceRequest(params) => {
                self.handle_read_resource(params);
            }
            McpClientRequest::SubscribeRequest(params) => {
                self.handle_subscribe(params);
            }
            McpClientRequest::UnsubscribeRequest(params) => {
                self.handle_unsubscribe(params);
            }
            McpClientRequest::ListPromptsRequest(params) => {
                self.handle_list_prompts(params);
            }
            McpClientRequest::GetPromptRequest(params) => {
                self.handle_get_prompt(params);
            }
            McpClientRequest::ListToolsRequest(params) => {
                self.handle_list_tools(request_id, params).await;
            }
            McpClientRequest::CallToolRequest(params) => {
                self.handle_call_tool(request_id, params).await;
            }
            McpClientRequest::SetLevelRequest(params) => {
                self.handle_set_level(params);
            }
            McpClientRequest::CompleteRequest(params) => {
                self.handle_complete(params);
            }
        }
    }

    /// Handle a standalone JSON-RPC response originating from the peer.
    pub(crate) async fn process_response(&mut self, response: JSONRPCResponse) {
        tracing::info!("<- response: {:?}", response);
        let JSONRPCResponse { id, result, .. } = response;
        self.outgoing.notify_client_response(id, result).await
    }

    /// Handle a fire-and-forget JSON-RPC notification.
    pub(crate) async fn process_notification(&mut self, notification: JSONRPCNotification) {
        let server_notification = match ServerNotification::try_from(notification) {
            Ok(n) => n,
            Err(e) => {
                tracing::warn!("Failed to convert notification: {e}");
                return;
            }
        };

        // Similar to requests, route each notification type to its own stub
        // handler so additional logic can be implemented incrementally.
        match server_notification {
            ServerNotification::CancelledNotification(params) => {
                self.handle_cancelled_notification(params).await;
            }
            ServerNotification::ProgressNotification(params) => {
                self.handle_progress_notification(params);
            }
            ServerNotification::ResourceListChangedNotification(params) => {
                self.handle_resource_list_changed(params);
            }
            ServerNotification::ResourceUpdatedNotification(params) => {
                self.handle_resource_updated(params);
            }
            ServerNotification::PromptListChangedNotification(params) => {
                self.handle_prompt_list_changed(params);
            }
            ServerNotification::ToolListChangedNotification(params) => {
                self.handle_tool_list_changed(params);
            }
            ServerNotification::LoggingMessageNotification(params) => {
                self.handle_logging_message(params);
            }
        }
    }

    /// Handle an error object received from the peer.
    pub(crate) fn process_error(&mut self, err: JSONRPCError) {
        tracing::error!("<- error: {:?}", err);
    }

    async fn handle_initialize(
        &mut self,
        id: RequestId,
        params: <mcp_types::InitializeRequest as ModelContextProtocolRequest>::Params,
    ) {
        tracing::info!("initialize -> params: {:?}", params);

        if self.initialized {
            // Already initialised: send JSON-RPC error response.
            let error = JSONRPCErrorError {
                code: INVALID_REQUEST_ERROR_CODE,
                message: "initialize called more than once".to_string(),
                data: None,
            };
            self.outgoing.send_error(id, error).await;
            return;
        }

        let client_info = params.client_info;
        let name = client_info.name;
        let version = client_info.version;
        let user_agent_suffix = format!("{name}; {version}");
        if let Ok(mut suffix) = USER_AGENT_SUFFIX.lock() {
            *suffix = Some(user_agent_suffix);
        }

        self.initialized = true;

        // Build a minimal InitializeResult. Fill with placeholders.
        let result = mcp_types::InitializeResult {
            capabilities: mcp_types::ServerCapabilities {
                completions: None,
                experimental: None,
                logging: None,
                prompts: None,
                resources: None,
                tools: Some(ServerCapabilitiesTools {
                    list_changed: Some(true),
                }),
            },
            instructions: None,
            protocol_version: params.protocol_version.clone(),
            server_info: mcp_types::Implementation {
                name: "codex-mcp-server".to_string(),
                version: env!("CARGO_PKG_VERSION").to_string(),
                title: Some("Codex".to_string()),
                user_agent: Some(get_codex_user_agent()),
            },
        };

        self.send_response::<mcp_types::InitializeRequest>(id, result)
            .await;
    }

    async fn send_response<T>(&self, id: RequestId, result: T::Result)
    where
        T: ModelContextProtocolRequest,
    {
        self.outgoing.send_response(id, result).await;
    }

    async fn handle_ping(
        &self,
        id: RequestId,
        params: <mcp_types::PingRequest as mcp_types::ModelContextProtocolRequest>::Params,
    ) {
        tracing::info!("ping -> params: {:?}", params);
        let result = json!({});
        self.send_response::<mcp_types::PingRequest>(id, result)
            .await;
    }

    fn handle_list_resources(
        &self,
        params: <mcp_types::ListResourcesRequest as mcp_types::ModelContextProtocolRequest>::Params,
    ) {
        tracing::info!("resources/list -> params: {:?}", params);
    }

    fn handle_list_resource_templates(
        &self,
        params:
            <mcp_types::ListResourceTemplatesRequest as mcp_types::ModelContextProtocolRequest>::Params,
    ) {
        tracing::info!("resources/templates/list -> params: {:?}", params);
    }

    fn handle_read_resource(
        &self,
        params: <mcp_types::ReadResourceRequest as mcp_types::ModelContextProtocolRequest>::Params,
    ) {
        tracing::info!("resources/read -> params: {:?}", params);
    }

    fn handle_subscribe(
        &self,
        params: <mcp_types::SubscribeRequest as mcp_types::ModelContextProtocolRequest>::Params,
    ) {
        tracing::info!("resources/subscribe -> params: {:?}", params);
    }

    fn handle_unsubscribe(
        &self,
        params: <mcp_types::UnsubscribeRequest as mcp_types::ModelContextProtocolRequest>::Params,
    ) {
        tracing::info!("resources/unsubscribe -> params: {:?}", params);
    }

    fn handle_list_prompts(
        &self,
        params: <mcp_types::ListPromptsRequest as mcp_types::ModelContextProtocolRequest>::Params,
    ) {
        tracing::info!("prompts/list -> params: {:?}", params);
    }

    fn handle_get_prompt(
        &self,
        params: <mcp_types::GetPromptRequest as mcp_types::ModelContextProtocolRequest>::Params,
    ) {
        tracing::info!("prompts/get -> params: {:?}", params);
    }

    async fn handle_list_tools(
        &self,
        id: RequestId,
        params: <mcp_types::ListToolsRequest as mcp_types::ModelContextProtocolRequest>::Params,
    ) {
        tracing::trace!("tools/list -> {params:?}");
        let result = ListToolsResult {
            tools: vec![
                create_tool_for_codex_tool_call_param(),
                create_tool_for_codex_tool_call_reply_param(),
            ],
            next_cursor: None,
        };

        self.send_response::<mcp_types::ListToolsRequest>(id, result)
            .await;
    }

    async fn handle_call_tool(
        &self,
        id: RequestId,
        params: <mcp_types::CallToolRequest as mcp_types::ModelContextProtocolRequest>::Params,
    ) {
        tracing::info!("tools/call -> params: {:?}", params);
        let CallToolRequestParams { name, arguments } = params;

        match name.as_str() {
            "codex" => self.handle_tool_call_codex(id, arguments).await,
            "codex-reply" => {
                self.handle_tool_call_codex_session_reply(id, arguments)
                    .await
            }
            _ => {
                let result = CallToolResult {
                    content: vec![ContentBlock::TextContent(TextContent {
                        r#type: "text".to_string(),
                        text: format!("Unknown tool '{name}'"),
                        annotations: None,
                    })],
                    is_error: Some(true),
                    structured_content: None,
                };
                self.send_response::<mcp_types::CallToolRequest>(id, result)
                    .await;
            }
        }
    }
    async fn handle_tool_call_codex(&self, id: RequestId, arguments: Option<serde_json::Value>) {
        let (initial_prompt, config): (String, Config) = match arguments {
            Some(json_val) => match serde_json::from_value::<CodexToolCallParam>(json_val) {
                Ok(tool_cfg) => match tool_cfg
                    .into_config(self.codex_linux_sandbox_exe.clone())
                    .await
                {
                    Ok(cfg) => cfg,
                    Err(e) => {
                        let result = CallToolResult {
                            content: vec![ContentBlock::TextContent(TextContent {
                                r#type: "text".to_owned(),
                                text: format!(
                                    "Failed to load Codex configuration from overrides: {e}"
                                ),
                                annotations: None,
                            })],
                            is_error: Some(true),
                            structured_content: None,
                        };
                        self.send_response::<mcp_types::CallToolRequest>(id, result)
                            .await;
                        return;
                    }
                },
                Err(e) => {
                    let result = CallToolResult {
                        content: vec![ContentBlock::TextContent(TextContent {
                            r#type: "text".to_owned(),
                            text: format!("Failed to parse configuration for Codex tool: {e}"),
                            annotations: None,
                        })],
                        is_error: Some(true),
                        structured_content: None,
                    };
                    self.send_response::<mcp_types::CallToolRequest>(id, result)
                        .await;
                    return;
                }
            },
            None => {
                let result = CallToolResult {
                    content: vec![ContentBlock::TextContent(TextContent {
                        r#type: "text".to_string(),
                        text:
                            "Missing arguments for codex tool-call; the `prompt` field is required."
                                .to_string(),
                        annotations: None,
                    })],
                    is_error: Some(true),
                    structured_content: None,
                };
                self.send_response::<mcp_types::CallToolRequest>(id, result)
                    .await;
                return;
            }
        };

        // Clone outgoing and server to move into async task.
        let outgoing = self.outgoing.clone();
        let conversation_manager = self.conversation_manager.clone();
        let running_requests_id_to_codex_uuid = self.running_requests_id_to_codex_uuid.clone();

        // Spawn an async task to handle the Codex session so that we do not
        // block the synchronous message-processing loop.
        task::spawn(async move {
            // Run the Codex session and stream events back to the client.
            crate::codex_tool_runner::run_codex_tool_session(
                id,
                initial_prompt,
                config,
                outgoing,
                conversation_manager,
                running_requests_id_to_codex_uuid,
            )
            .await;
        });
    }

    async fn handle_tool_call_codex_session_reply(
        &self,
        request_id: RequestId,
        arguments: Option<serde_json::Value>,
    ) {
        tracing::info!("tools/call -> params: {:?}", arguments);

        // parse arguments
        let CodexToolCallReplyParam {
            conversation_id,
            prompt,
        } = match arguments {
            Some(json_val) => match serde_json::from_value::<CodexToolCallReplyParam>(json_val) {
                Ok(params) => params,
                Err(e) => {
                    tracing::error!("Failed to parse Codex tool call reply parameters: {e}");
                    let result = CallToolResult {
                        content: vec![ContentBlock::TextContent(TextContent {
                            r#type: "text".to_owned(),
                            text: format!("Failed to parse configuration for Codex tool: {e}"),
                            annotations: None,
                        })],
                        is_error: Some(true),
                        structured_content: None,
                    };
                    self.send_response::<mcp_types::CallToolRequest>(request_id, result)
                        .await;
                    return;
                }
            },
            None => {
                tracing::error!(
                    "Missing arguments for codex-reply tool-call; the `conversation_id` and `prompt` fields are required."
                );
                let result = CallToolResult {
                    content: vec![ContentBlock::TextContent(TextContent {
                        r#type: "text".to_owned(),
                        text: "Missing arguments for codex-reply tool-call; the `conversation_id` and `prompt` fields are required.".to_owned(),
                        annotations: None,
                    })],
                    is_error: Some(true),
                    structured_content: None,
                };
                self.send_response::<mcp_types::CallToolRequest>(request_id, result)
                    .await;
                return;
            }
        };
        let conversation_id = match ConversationId::from_string(&conversation_id) {
            Ok(id) => id,
            Err(e) => {
                tracing::error!("Failed to parse conversation_id: {e}");
                let result = CallToolResult {
                    content: vec![ContentBlock::TextContent(TextContent {
                        r#type: "text".to_owned(),
                        text: format!("Failed to parse conversation_id: {e}"),
                        annotations: None,
                    })],
                    is_error: Some(true),
                    structured_content: None,
                };
                self.send_response::<mcp_types::CallToolRequest>(request_id, result)
                    .await;
                return;
            }
        };

        // Clone outgoing to move into async task.
        let outgoing = self.outgoing.clone();
        let running_requests_id_to_codex_uuid = self.running_requests_id_to_codex_uuid.clone();

        let codex = match self
            .conversation_manager
            .get_conversation(conversation_id)
            .await
        {
            Ok(c) => c,
            Err(_) => {
                tracing::warn!("Session not found for conversation_id: {conversation_id}");
                let result = CallToolResult {
                    content: vec![ContentBlock::TextContent(TextContent {
                        r#type: "text".to_owned(),
                        text: format!("Session not found for conversation_id: {conversation_id}"),
                        annotations: None,
                    })],
                    is_error: Some(true),
                    structured_content: None,
                };
                outgoing.send_response(request_id, result).await;
                return;
            }
        };

        // Spawn the long-running reply handler.
        tokio::spawn({
            let outgoing = outgoing.clone();
            let prompt = prompt.clone();
            let running_requests_id_to_codex_uuid = running_requests_id_to_codex_uuid.clone();

            async move {
                crate::codex_tool_runner::run_codex_tool_session_reply(
                    codex,
                    outgoing,
                    request_id,
                    prompt,
                    running_requests_id_to_codex_uuid,
                    conversation_id,
                )
                .await;
            }
        });
    }

    fn handle_set_level(
        &self,
        params: <mcp_types::SetLevelRequest as mcp_types::ModelContextProtocolRequest>::Params,
    ) {
        tracing::info!("logging/setLevel -> params: {:?}", params);
    }

    fn handle_complete(
        &self,
        params: <mcp_types::CompleteRequest as mcp_types::ModelContextProtocolRequest>::Params,
    ) {
        tracing::info!("completion/complete -> params: {:?}", params);
    }

    // ---------------------------------------------------------------------
    // Notification handlers
    // ---------------------------------------------------------------------

    async fn handle_cancelled_notification(
        &self,
        params: <mcp_types::CancelledNotification as mcp_types::ModelContextProtocolNotification>::Params,
    ) {
        let request_id = params.request_id;
        // Create a stable string form early for logging and submission id.
        let request_id_string = match &request_id {
            RequestId::String(s) => s.clone(),
            RequestId::Integer(i) => i.to_string(),
        };

        // Obtain the conversation id while holding the first lock, then release.
        let conversation_id = {
            let map_guard = self.running_requests_id_to_codex_uuid.lock().await;
            match map_guard.get(&request_id) {
                Some(id) => *id,
                None => {
                    tracing::warn!("Session not found for request_id: {}", request_id_string);
                    return;
                }
            }
        };
        tracing::info!("conversation_id: {conversation_id}");

        // Obtain the Codex conversation from the server.
        let codex_arc = match self
            .conversation_manager
            .get_conversation(conversation_id)
            .await
        {
            Ok(c) => c,
            Err(_) => {
                tracing::warn!("Session not found for conversation_id: {conversation_id}");
                return;
            }
        };

        // Submit interrupt to Codex.
        let err = codex_arc
            .submit_with_id(Submission {
                id: request_id_string,
                op: codex_core::protocol::Op::Interrupt,
            })
            .await;
        if let Err(e) = err {
            tracing::error!("Failed to submit interrupt to Codex: {e}");
            return;
        }
        // unregister the id so we don't keep it in the map
        self.running_requests_id_to_codex_uuid
            .lock()
            .await
            .remove(&request_id);
    }

    fn handle_progress_notification(
        &self,
        params: <mcp_types::ProgressNotification as mcp_types::ModelContextProtocolNotification>::Params,
    ) {
        tracing::info!("notifications/progress -> params: {:?}", params);
    }

    fn handle_resource_list_changed(
        &self,
        params: <mcp_types::ResourceListChangedNotification as mcp_types::ModelContextProtocolNotification>::Params,
    ) {
        tracing::info!(
            "notifications/resources/list_changed -> params: {:?}",
            params
        );
    }

    fn handle_resource_updated(
        &self,
        params: <mcp_types::ResourceUpdatedNotification as mcp_types::ModelContextProtocolNotification>::Params,
    ) {
        tracing::info!("notifications/resources/updated -> params: {:?}", params);
    }

    fn handle_prompt_list_changed(
        &self,
        params: <mcp_types::PromptListChangedNotification as mcp_types::ModelContextProtocolNotification>::Params,
    ) {
        tracing::info!("notifications/prompts/list_changed -> params: {:?}", params);
    }

    fn handle_tool_list_changed(
        &self,
        params: <mcp_types::ToolListChangedNotification as mcp_types::ModelContextProtocolNotification>::Params,
    ) {
        tracing::info!("notifications/tools/list_changed -> params: {:?}", params);
    }

    fn handle_logging_message(
        &self,
        params: <mcp_types::LoggingMessageNotification as mcp_types::ModelContextProtocolNotification>::Params,
    ) {
        tracing::info!("notifications/message -> params: {:?}", params);
    }
}<|MERGE_RESOLUTION|>--- conflicted
+++ resolved
@@ -1,30 +1,3 @@
-<<<<<<< HEAD
-use std::{collections::HashMap, path::PathBuf};
-
-use crate::{
-    codex_message_processor::CodexMessageProcessor,
-    codex_tool_config::{
-        CodexToolCallParam, CodexToolCallReplyParam, create_tool_for_codex_tool_call_param,
-        create_tool_for_codex_tool_call_reply_param,
-    },
-    error_code::INVALID_REQUEST_ERROR_CODE,
-    outgoing_message::OutgoingMessageSender,
-};
-use codex_protocol::mcp_protocol::{ClientRequest, ConversationId};
-
-use codex_core::{
-    AuthManager, ConversationManager,
-    config::Config,
-    default_client::{USER_AGENT_SUFFIX, get_codex_user_agent},
-    protocol::Submission,
-};
-use mcp_types::{
-    CallToolRequestParams, CallToolResult, ClientRequest as McpClientRequest, ContentBlock,
-    JSONRPCError, JSONRPCErrorError, JSONRPCNotification, JSONRPCRequest, JSONRPCResponse,
-    ListToolsResult, ModelContextProtocolRequest, RequestId, ServerCapabilitiesTools,
-    ServerNotification, TextContent,
-};
-=======
 use std::collections::HashMap;
 use std::path::PathBuf;
 
@@ -58,10 +31,10 @@
 use mcp_types::ServerCapabilitiesTools;
 use mcp_types::ServerNotification;
 use mcp_types::TextContent;
->>>>>>> a95605a8
 use serde_json::json;
 use std::sync::Arc;
-use tokio::{sync::Mutex, task};
+use tokio::sync::Mutex;
+use tokio::task;
 
 pub(crate) struct MessageProcessor {
     outgoing: Arc<OutgoingMessageSender>,
