//! Defines the protocol for a Codex session between a client and an agent.
//!
//! Uses a SQ (Submission Queue) / EQ (Event Queue) pattern to asynchronously communicate
//! between user and agent.

<<<<<<< HEAD
use std::{
    collections::HashMap,
    fmt,
    path::{Path, PathBuf},
    str::FromStr,
    time::Duration,
};

use crate::{
    config_types::{
        ReasoningEffort as ReasoningEffortConfig, ReasoningSummary as ReasoningSummaryConfig,
    },
    custom_prompts::CustomPrompt,
    mcp_protocol::ConversationId,
    message_history::HistoryEntry,
    models::{ContentItem, ResponseItem},
    num_format::format_with_separators,
    parse_command::ParsedCommand,
    plan_tool::UpdatePlanArgs,
};
use mcp_types::{CallToolResult, Tool as McpTool};
use serde::{Deserialize, Serialize};
=======
use std::collections::HashMap;
use std::fmt;
use std::path::Path;
use std::path::PathBuf;
use std::str::FromStr;
use std::time::Duration;

use crate::ConversationId;
use crate::config_types::ReasoningEffort as ReasoningEffortConfig;
use crate::config_types::ReasoningSummary as ReasoningSummaryConfig;
use crate::custom_prompts::CustomPrompt;
use crate::message_history::HistoryEntry;
use crate::models::ContentItem;
use crate::models::ResponseItem;
use crate::num_format::format_with_separators;
use crate::parse_command::ParsedCommand;
use crate::plan_tool::UpdatePlanArgs;
use mcp_types::CallToolResult;
use mcp_types::Tool as McpTool;
use serde::Deserialize;
use serde::Serialize;
>>>>>>> a95605a8
use serde_json::Value;
use serde_with::serde_as;
use strum_macros::Display;
use ts_rs::TS;

/// Open/close tags for special user-input blocks. Used across crates to avoid
/// duplicated hardcoded strings.
pub const USER_INSTRUCTIONS_OPEN_TAG: &str = "<user_instructions>";
pub const USER_INSTRUCTIONS_CLOSE_TAG: &str = "</user_instructions>";
pub const ENVIRONMENT_CONTEXT_OPEN_TAG: &str = "<environment_context>";
pub const ENVIRONMENT_CONTEXT_CLOSE_TAG: &str = "</environment_context>";
pub const USER_MESSAGE_BEGIN: &str = "## My request for Codex:";

/// Submission Queue Entry - requests from user
#[derive(Debug, Clone, Deserialize, Serialize)]
pub struct Submission {
    /// Unique id for this Submission to correlate with Events
    pub id: String,
    /// Payload
    pub op: Op,
}

/// Submission operation
#[derive(Debug, Clone, Deserialize, Serialize, PartialEq)]
#[serde(tag = "type", rename_all = "snake_case")]
#[allow(clippy::large_enum_variant)]
#[non_exhaustive]
pub enum Op {
    /// Abort current task.
    /// This server sends [`EventMsg::TurnAborted`] in response.
    Interrupt,

    /// Input from the user
    UserInput {
        /// User input items, see `InputItem`
        items: Vec<InputItem>,
    },

    /// Similar to [`Op::UserInput`], but contains additional context required
    /// for a turn of a [`crate::codex_conversation::CodexConversation`].
    UserTurn {
        /// User input items, see `InputItem`
        items: Vec<InputItem>,

        /// `cwd` to use with the [`SandboxPolicy`] and potentially tool calls
        /// such as `local_shell`.
        cwd: PathBuf,

        /// Policy to use for command approval.
        approval_policy: AskForApproval,

        /// Policy to use for tool calls such as `local_shell`.
        sandbox_policy: SandboxPolicy,

        /// Must be a valid model slug for the [`crate::client::ModelClient`]
        /// associated with this conversation.
        model: String,

        /// Will only be honored if the model is configured to use reasoning.
        #[serde(skip_serializing_if = "Option::is_none")]
        effort: Option<ReasoningEffortConfig>,

        /// Will only be honored if the model is configured to use reasoning.
        summary: ReasoningSummaryConfig,
        // The JSON schema to use for the final assistant message
        final_output_json_schema: Option<Value>,
    },

    /// Override parts of the persistent turn context for subsequent turns.
    ///
    /// All fields are optional; when omitted, the existing value is preserved.
    /// This does not enqueue any input – it only updates defaults used for
    /// future `UserInput` turns.
    OverrideTurnContext {
        /// Updated `cwd` for sandbox/tool calls.
        #[serde(skip_serializing_if = "Option::is_none")]
        cwd: Option<PathBuf>,

        /// Updated command approval policy.
        #[serde(skip_serializing_if = "Option::is_none")]
        approval_policy: Option<AskForApproval>,

        /// Updated sandbox policy for tool calls.
        #[serde(skip_serializing_if = "Option::is_none")]
        sandbox_policy: Option<SandboxPolicy>,

        /// Updated model slug. When set, the model family is derived
        /// automatically.
        #[serde(skip_serializing_if = "Option::is_none")]
        model: Option<String>,

        /// Updated reasoning effort (honored only for reasoning-capable models).
        ///
        /// Use `Some(Some(_))` to set a specific effort, `Some(None)` to clear
        /// the effort, or `None` to leave the existing value unchanged.
        #[serde(skip_serializing_if = "Option::is_none")]
        effort: Option<Option<ReasoningEffortConfig>>,

        /// Updated reasoning summary preference (honored only for reasoning-capable models).
        #[serde(skip_serializing_if = "Option::is_none")]
        summary: Option<ReasoningSummaryConfig>,
    },

    /// Approve a command execution
    ExecApproval {
        /// The id of the submission we are approving
        id: String,
        /// The user's decision in response to the request.
        decision: ReviewDecision,
    },

    /// Approve a code patch
    PatchApproval {
        /// The id of the submission we are approving
        id: String,
        /// The user's decision in response to the request.
        decision: ReviewDecision,
    },

    /// Append an entry to the persistent cross-session message history.
    ///
    /// Note the entry is not guaranteed to be logged if the user has
    /// history disabled, it matches the list of "sensitive" patterns, etc.
    AddToHistory {
        /// The message text to be stored.
        text: String,
    },

    /// Request a single history entry identified by `log_id` + `offset`.
    GetHistoryEntryRequest { offset: usize, log_id: u64 },

    /// Request the full in-memory conversation transcript for the current session.
    /// Reply is delivered via `EventMsg::ConversationHistory`.
    GetPath,

    /// Request the list of MCP tools available across all configured servers.
    /// Reply is delivered via `EventMsg::McpListToolsResponse`.
    ListMcpTools,

    /// Request the list of available custom prompts.
    ListCustomPrompts,

    /// Request the agent to summarize the current conversation context.
    /// The agent will use its existing context (either conversation history or previous response id)
    /// to generate a summary which will be returned as an AgentMessage event.
    Compact,

    /// Request a code review from the agent.
    Review { review_request: ReviewRequest },

    /// Request to shut down codex instance.
    Shutdown,
}

/// Determines the conditions under which the user is consulted to approve
/// running the command proposed by Codex.
#[derive(Debug, Clone, Copy, Default, PartialEq, Eq, Hash, Serialize, Deserialize, Display, TS)]
#[serde(rename_all = "kebab-case")]
#[strum(serialize_all = "kebab-case")]
pub enum AskForApproval {
    /// Under this policy, only "known safe" commands—as determined by
    /// `is_safe_command()`—that **only read files** are auto‑approved.
    /// Everything else will ask the user to approve.
    #[serde(rename = "untrusted")]
    #[strum(serialize = "untrusted")]
    UnlessTrusted,

    /// *All* commands are auto‑approved, but they are expected to run inside a
    /// sandbox where network access is disabled and writes are confined to a
    /// specific set of paths. If the command fails, it will be escalated to
    /// the user to approve execution without a sandbox.
    OnFailure,

    /// The model decides when to ask the user for approval.
    #[default]
    OnRequest,

    /// Never ask the user to approve commands. Failures are immediately returned
    /// to the model, and never escalated to the user for approval.
    Never,
}

/// Determines execution restrictions for model shell commands.
#[derive(Debug, Clone, PartialEq, Eq, Serialize, Deserialize, Display, TS)]
#[strum(serialize_all = "kebab-case")]
#[serde(tag = "mode", rename_all = "kebab-case")]
pub enum SandboxPolicy {
    /// No restrictions whatsoever. Use with caution.
    #[serde(rename = "danger-full-access")]
    DangerFullAccess,

    /// Read-only access to the entire file-system.
    #[serde(rename = "read-only")]
    ReadOnly,

    /// Same as `ReadOnly` but additionally grants write access to the current
    /// working directory ("workspace").
    #[serde(rename = "workspace-write")]
    WorkspaceWrite {
        /// Additional folders (beyond cwd and possibly TMPDIR) that should be
        /// writable from within the sandbox.
        #[serde(default, skip_serializing_if = "Vec::is_empty")]
        writable_roots: Vec<PathBuf>,

        /// When set to `true`, outbound network access is allowed. `false` by
        /// default.
        #[serde(default)]
        network_access: bool,

        /// When set to `true`, will NOT include the per-user `TMPDIR`
        /// environment variable among the default writable roots. Defaults to
        /// `false`.
        #[serde(default)]
        exclude_tmpdir_env_var: bool,

        /// When set to `true`, will NOT include the `/tmp` among the default
        /// writable roots on UNIX. Defaults to `false`.
        #[serde(default)]
        exclude_slash_tmp: bool,
    },
}

/// A writable root path accompanied by a list of subpaths that should remain
/// read‑only even when the root is writable. This is primarily used to ensure
/// top‑level VCS metadata directories (e.g. `.git`) under a writable root are
/// not modified by the agent.
#[derive(Debug, Clone, PartialEq, Eq)]
pub struct WritableRoot {
    /// Absolute path, by construction.
    pub root: PathBuf,

    /// Also absolute paths, by construction.
    pub read_only_subpaths: Vec<PathBuf>,
}

impl WritableRoot {
    pub fn is_path_writable(&self, path: &Path) -> bool {
        // Check if the path is under the root.
        if !path.starts_with(&self.root) {
            return false;
        }

        // Check if the path is under any of the read-only subpaths.
        for subpath in &self.read_only_subpaths {
            if path.starts_with(subpath) {
                return false;
            }
        }

        true
    }
}

impl FromStr for SandboxPolicy {
    type Err = serde_json::Error;

    fn from_str(s: &str) -> Result<Self, Self::Err> {
        serde_json::from_str(s)
    }
}

impl SandboxPolicy {
    /// Returns a policy with read-only disk access and no network.
    pub fn new_read_only_policy() -> Self {
        SandboxPolicy::ReadOnly
    }

    /// Returns a policy that can read the entire disk, but can only write to
    /// the current working directory and the per-user tmp dir on macOS. It does
    /// not allow network access.
    pub fn new_workspace_write_policy() -> Self {
        SandboxPolicy::WorkspaceWrite {
            writable_roots: vec![],
            network_access: false,
            exclude_tmpdir_env_var: false,
            exclude_slash_tmp: false,
        }
    }

    /// Always returns `true`; restricting read access is not supported.
    pub fn has_full_disk_read_access(&self) -> bool {
        true
    }

    pub fn has_full_disk_write_access(&self) -> bool {
        match self {
            SandboxPolicy::DangerFullAccess => true,
            SandboxPolicy::ReadOnly => false,
            SandboxPolicy::WorkspaceWrite { .. } => false,
        }
    }

    pub fn has_full_network_access(&self) -> bool {
        match self {
            SandboxPolicy::DangerFullAccess => true,
            SandboxPolicy::ReadOnly => false,
            SandboxPolicy::WorkspaceWrite { network_access, .. } => *network_access,
        }
    }

    /// Returns the list of writable roots (tailored to the current working
    /// directory) together with subpaths that should remain read‑only under
    /// each writable root.
    pub fn get_writable_roots_with_cwd(&self, cwd: &Path) -> Vec<WritableRoot> {
        match self {
            SandboxPolicy::DangerFullAccess => Vec::new(),
            SandboxPolicy::ReadOnly => Vec::new(),
            SandboxPolicy::WorkspaceWrite {
                writable_roots,
                exclude_tmpdir_env_var,
                exclude_slash_tmp,
                network_access: _,
            } => {
                // Start from explicitly configured writable roots.
                let mut roots: Vec<PathBuf> = writable_roots.clone();

                // Always include defaults: cwd, /tmp (if present on Unix), and
                // on macOS, the per-user TMPDIR unless explicitly excluded.
                roots.push(cwd.to_path_buf());

                // Include /tmp on Unix unless explicitly excluded.
                if cfg!(unix) && !exclude_slash_tmp {
                    let slash_tmp = PathBuf::from("/tmp");
                    if slash_tmp.is_dir() {
                        roots.push(slash_tmp);
                    }
                }

                // Include $TMPDIR unless explicitly excluded. On macOS, TMPDIR
                // is per-user, so writes to TMPDIR should not be readable by
                // other users on the system.
                //
                // By comparison, TMPDIR is not guaranteed to be defined on
                // Linux or Windows, but supporting it here gives users a way to
                // provide the model with their own temporary directory without
                // having to hardcode it in the config.
                if !exclude_tmpdir_env_var
                    && let Some(tmpdir) = std::env::var_os("TMPDIR")
                    && !tmpdir.is_empty()
                {
                    roots.push(PathBuf::from(tmpdir));
                }

                // For each root, compute subpaths that should remain read-only.
                roots
                    .into_iter()
                    .map(|writable_root| {
                        let mut subpaths = Vec::new();
                        let top_level_git = writable_root.join(".git");
                        if top_level_git.is_dir() {
                            subpaths.push(top_level_git);
                        }
                        WritableRoot {
                            root: writable_root,
                            read_only_subpaths: subpaths,
                        }
                    })
                    .collect()
            }
        }
    }
}

/// User input
#[non_exhaustive]
#[derive(Debug, Clone, Deserialize, Serialize, PartialEq)]
#[serde(tag = "type", rename_all = "snake_case")]
pub enum InputItem {
    Text {
        text: String,
    },
    /// Pre‑encoded data: URI image.
    Image {
        image_url: String,
    },

    /// Local image path provided by the user.  This will be converted to an
    /// `Image` variant (base64 data URL) during request serialization.
    LocalImage {
        path: std::path::PathBuf,
    },
}

/// Event Queue Entry - events from agent
#[derive(Debug, Clone, Deserialize, Serialize)]
pub struct Event {
    /// Submission `id` that this event is correlated with.
    pub id: String,
    /// Payload
    pub msg: EventMsg,
}

/// Response event from the agent
/// NOTE: Make sure none of these values have optional types, as it will mess up the extension code-gen.
#[derive(Debug, Clone, Deserialize, Serialize, Display, TS)]
#[serde(tag = "type", rename_all = "snake_case")]
#[strum(serialize_all = "snake_case")]
pub enum EventMsg {
    /// Error while executing a submission
    Error(ErrorEvent),

    /// Agent has started a task
    TaskStarted(TaskStartedEvent),

    /// Agent has completed all actions
    TaskComplete(TaskCompleteEvent),

    /// Usage update for the current session, including totals and last turn.
    /// Optional means unknown — UIs should not display when `None`.
    TokenCount(TokenCountEvent),

    /// Agent text output message
    AgentMessage(AgentMessageEvent),

    /// User/system input message (what was sent to the model)
    UserMessage(UserMessageEvent),

    /// Agent text output delta message
    AgentMessageDelta(AgentMessageDeltaEvent),

    /// Reasoning event from agent.
    AgentReasoning(AgentReasoningEvent),

    /// Agent reasoning delta event from agent.
    AgentReasoningDelta(AgentReasoningDeltaEvent),

    /// Raw chain-of-thought from agent.
    AgentReasoningRawContent(AgentReasoningRawContentEvent),

    /// Agent reasoning content delta event from agent.
    AgentReasoningRawContentDelta(AgentReasoningRawContentDeltaEvent),
    /// Signaled when the model begins a new reasoning summary section (e.g., a new titled block).
    AgentReasoningSectionBreak(AgentReasoningSectionBreakEvent),

    /// Ack the client's configure message.
    SessionConfigured(SessionConfiguredEvent),

    McpToolCallBegin(McpToolCallBeginEvent),

    McpToolCallEnd(McpToolCallEndEvent),

    WebSearchBegin(WebSearchBeginEvent),

    WebSearchEnd(WebSearchEndEvent),

    /// Notification that the server is about to execute a command.
    ExecCommandBegin(ExecCommandBeginEvent),

    /// Incremental chunk of output from a running command.
    ExecCommandOutputDelta(ExecCommandOutputDeltaEvent),

    ExecCommandEnd(ExecCommandEndEvent),

    /// Notification that the agent attached a local image via the view_image tool.
    ViewImageToolCall(ViewImageToolCallEvent),

    ExecApprovalRequest(ExecApprovalRequestEvent),

    ApplyPatchApprovalRequest(ApplyPatchApprovalRequestEvent),

    BackgroundEvent(BackgroundEventEvent),

    /// Notification that a model stream experienced an error or disconnect
    /// and the system is handling it (e.g., retrying with backoff).
    StreamError(StreamErrorEvent),

    /// Notification that the agent is about to apply a code patch. Mirrors
    /// `ExecCommandBegin` so front‑ends can show progress indicators.
    PatchApplyBegin(PatchApplyBeginEvent),

    /// Notification that a patch application has finished.
    PatchApplyEnd(PatchApplyEndEvent),

    TurnDiff(TurnDiffEvent),

    /// Response to GetHistoryEntryRequest.
    GetHistoryEntryResponse(GetHistoryEntryResponseEvent),

    /// List of MCP tools available to the agent.
    McpListToolsResponse(McpListToolsResponseEvent),

    /// List of custom prompts available to the agent.
    ListCustomPromptsResponse(ListCustomPromptsResponseEvent),

    PlanUpdate(UpdatePlanArgs),

    TurnAborted(TurnAbortedEvent),

    /// Notification that the agent is shutting down.
    ShutdownComplete,

    ConversationPath(ConversationPathResponseEvent),

    /// Entered review mode.
    EnteredReviewMode(ReviewRequest),

    /// Exited review mode with an optional final result to apply.
    ExitedReviewMode(ExitedReviewModeEvent),
}

#[derive(Debug, Clone, Deserialize, Serialize, TS)]
pub struct ExitedReviewModeEvent {
    pub review_output: Option<ReviewOutputEvent>,
}

// Individual event payload types matching each `EventMsg` variant.

#[derive(Debug, Clone, Deserialize, Serialize, TS)]
pub struct ErrorEvent {
    pub message: String,
}

#[derive(Debug, Clone, Deserialize, Serialize, TS)]
pub struct TaskCompleteEvent {
    pub last_agent_message: Option<String>,
}

#[derive(Debug, Clone, Deserialize, Serialize, TS)]
pub struct TaskStartedEvent {
    pub model_context_window: Option<u64>,
}

#[derive(Debug, Clone, Deserialize, Serialize, Default, TS)]
pub struct TokenUsage {
    pub input_tokens: u64,
    pub cached_input_tokens: u64,
    pub output_tokens: u64,
    pub reasoning_output_tokens: u64,
    pub total_tokens: u64,
}

#[derive(Debug, Clone, Deserialize, Serialize, TS)]
pub struct TokenUsageInfo {
    pub total_token_usage: TokenUsage,
    pub last_token_usage: TokenUsage,
    pub model_context_window: Option<u64>,
}

impl TokenUsageInfo {
    pub fn new_or_append(
        info: &Option<TokenUsageInfo>,
        last: &Option<TokenUsage>,
        model_context_window: Option<u64>,
    ) -> Option<Self> {
        if info.is_none() && last.is_none() {
            return None;
        }

        let mut info = match info {
            Some(info) => info.clone(),
            None => Self {
                total_token_usage: TokenUsage::default(),
                last_token_usage: TokenUsage::default(),
                model_context_window,
            },
        };
        if let Some(last) = last {
            info.append_last_usage(last);
        }
        Some(info)
    }

    pub fn append_last_usage(&mut self, last: &TokenUsage) {
        self.total_token_usage.add_assign(last);
        self.last_token_usage = last.clone();
    }
}

#[derive(Debug, Clone, Deserialize, Serialize, TS)]
pub struct TokenCountEvent {
    pub info: Option<TokenUsageInfo>,
    pub rate_limits: Option<RateLimitSnapshot>,
}

#[derive(Debug, Clone, Deserialize, Serialize, TS)]
pub struct RateLimitSnapshot {
    pub primary: Option<RateLimitWindow>,
    pub secondary: Option<RateLimitWindow>,
}

#[derive(Debug, Clone, Deserialize, Serialize, TS)]
pub struct RateLimitWindow {
    /// Percentage (0-100) of the window that has been consumed.
    pub used_percent: f64,
    /// Rolling window duration, in minutes.
    pub window_minutes: Option<u64>,
    /// Seconds until the window resets.
    pub resets_in_seconds: Option<u64>,
}

// Includes prompts, tools and space to call compact.
const BASELINE_TOKENS: u64 = 12000;

impl TokenUsage {
    pub fn is_zero(&self) -> bool {
        self.total_tokens == 0
    }

    pub fn cached_input(&self) -> u64 {
        self.cached_input_tokens
    }

    pub fn non_cached_input(&self) -> u64 {
        self.input_tokens.saturating_sub(self.cached_input())
    }

    /// Primary count for display as a single absolute value: non-cached input + output.
    pub fn blended_total(&self) -> u64 {
        self.non_cached_input() + self.output_tokens
    }

    /// For estimating what % of the model's context window is used, we need to account
    /// for reasoning output tokens from prior turns being dropped from the context window.
    /// We approximate this here by subtracting reasoning output tokens from the total.
    /// This will be off for the current turn and pending function calls.
    pub fn tokens_in_context_window(&self) -> u64 {
        self.total_tokens
            .saturating_sub(self.reasoning_output_tokens)
    }

    /// Estimate the remaining user-controllable percentage of the model's context window.
    ///
    /// `context_window` is the total size of the model's context window.
    /// `BASELINE_TOKENS` should capture tokens that are always present in
    /// the context (e.g., system prompt and fixed tool instructions) so that
    /// the percentage reflects the portion the user can influence.
    ///
    /// This normalizes both the numerator and denominator by subtracting the
    /// baseline, so immediately after the first prompt the UI shows 100% left
    /// and trends toward 0% as the user fills the effective window.
    pub fn percent_of_context_window_remaining(&self, context_window: u64) -> u8 {
        if context_window <= BASELINE_TOKENS {
            return 0;
        }

        let effective_window = context_window - BASELINE_TOKENS;
        let used = self
            .tokens_in_context_window()
            .saturating_sub(BASELINE_TOKENS);
        let remaining = effective_window.saturating_sub(used);
        ((remaining as f32 / effective_window as f32) * 100.0).clamp(0.0, 100.0) as u8
    }

    /// In-place element-wise sum of token counts.
    pub fn add_assign(&mut self, other: &TokenUsage) {
        self.input_tokens += other.input_tokens;
        self.cached_input_tokens += other.cached_input_tokens;
        self.output_tokens += other.output_tokens;
        self.reasoning_output_tokens += other.reasoning_output_tokens;
        self.total_tokens += other.total_tokens;
    }
}

#[derive(Debug, Clone, Deserialize, Serialize)]
pub struct FinalOutput {
    pub token_usage: TokenUsage,
}

impl From<TokenUsage> for FinalOutput {
    fn from(token_usage: TokenUsage) -> Self {
        Self { token_usage }
    }
}

impl fmt::Display for FinalOutput {
    fn fmt(&self, f: &mut fmt::Formatter<'_>) -> fmt::Result {
        let token_usage = &self.token_usage;

        write!(
            f,
            "Token usage: total={} input={}{} output={}{}",
            format_with_separators(token_usage.blended_total()),
            format_with_separators(token_usage.non_cached_input()),
            if token_usage.cached_input() > 0 {
                format!(
                    " (+ {} cached)",
                    format_with_separators(token_usage.cached_input())
                )
            } else {
                String::new()
            },
            format_with_separators(token_usage.output_tokens),
            if token_usage.reasoning_output_tokens > 0 {
                format!(
                    " (reasoning {})",
                    format_with_separators(token_usage.reasoning_output_tokens)
                )
            } else {
                String::new()
            }
        )
    }
}

#[derive(Debug, Clone, Deserialize, Serialize, TS)]
pub struct AgentMessageEvent {
    pub message: String,
}

#[derive(Debug, Clone, Deserialize, Serialize, TS)]
#[serde(rename_all = "snake_case")]
pub enum InputMessageKind {
    /// Plain user text (default)
    Plain,
    /// XML-wrapped user instructions (<user_instructions>...)
    UserInstructions,
    /// XML-wrapped environment context (<environment_context>...)
    EnvironmentContext,
}

#[derive(Debug, Clone, Deserialize, Serialize, TS)]
pub struct UserMessageEvent {
    pub message: String,
    #[serde(skip_serializing_if = "Option::is_none")]
    pub kind: Option<InputMessageKind>,
    #[serde(skip_serializing_if = "Option::is_none")]
    pub images: Option<Vec<String>>,
}

impl<T, U> From<(T, U)> for InputMessageKind
where
    T: AsRef<str>,
    U: AsRef<str>,
{
    fn from(value: (T, U)) -> Self {
        let (_role, message) = value;
        let message = message.as_ref();
        let trimmed = message.trim();
        if starts_with_ignore_ascii_case(trimmed, ENVIRONMENT_CONTEXT_OPEN_TAG)
            && ends_with_ignore_ascii_case(trimmed, ENVIRONMENT_CONTEXT_CLOSE_TAG)
        {
            InputMessageKind::EnvironmentContext
        } else if starts_with_ignore_ascii_case(trimmed, USER_INSTRUCTIONS_OPEN_TAG)
            && ends_with_ignore_ascii_case(trimmed, USER_INSTRUCTIONS_CLOSE_TAG)
        {
            InputMessageKind::UserInstructions
        } else {
            InputMessageKind::Plain
        }
    }
}

fn starts_with_ignore_ascii_case(text: &str, prefix: &str) -> bool {
    let text_bytes = text.as_bytes();
    let prefix_bytes = prefix.as_bytes();
    text_bytes.len() >= prefix_bytes.len()
        && text_bytes
            .iter()
            .zip(prefix_bytes.iter())
            .all(|(a, b)| a.eq_ignore_ascii_case(b))
}

fn ends_with_ignore_ascii_case(text: &str, suffix: &str) -> bool {
    let text_bytes = text.as_bytes();
    let suffix_bytes = suffix.as_bytes();
    text_bytes.len() >= suffix_bytes.len()
        && text_bytes[text_bytes.len() - suffix_bytes.len()..]
            .iter()
            .zip(suffix_bytes.iter())
            .all(|(a, b)| a.eq_ignore_ascii_case(b))
}

#[derive(Debug, Clone, Deserialize, Serialize, TS)]
pub struct AgentMessageDeltaEvent {
    pub delta: String,
}

#[derive(Debug, Clone, Deserialize, Serialize, TS)]
pub struct AgentReasoningEvent {
    pub text: String,
}

#[derive(Debug, Clone, Deserialize, Serialize, TS)]
pub struct AgentReasoningRawContentEvent {
    pub text: String,
}

#[derive(Debug, Clone, Deserialize, Serialize, TS)]
pub struct AgentReasoningRawContentDeltaEvent {
    pub delta: String,
}

#[derive(Debug, Clone, Deserialize, Serialize, TS)]
pub struct AgentReasoningSectionBreakEvent {}

#[derive(Debug, Clone, Deserialize, Serialize, TS)]
pub struct AgentReasoningDeltaEvent {
    pub delta: String,
}

#[derive(Debug, Clone, Deserialize, Serialize, TS)]
pub struct McpInvocation {
    /// Name of the MCP server as defined in the config.
    pub server: String,
    /// Name of the tool as given by the MCP server.
    pub tool: String,
    /// Arguments to the tool call.
    pub arguments: Option<serde_json::Value>,
}

#[derive(Debug, Clone, Deserialize, Serialize, TS)]
pub struct McpToolCallBeginEvent {
    /// Identifier so this can be paired with the McpToolCallEnd event.
    pub call_id: String,
    pub invocation: McpInvocation,
}

#[derive(Debug, Clone, Deserialize, Serialize, TS)]
pub struct McpToolCallEndEvent {
    /// Identifier for the corresponding McpToolCallBegin that finished.
    pub call_id: String,
    pub invocation: McpInvocation,
    #[ts(type = "string")]
    pub duration: Duration,
    /// Result of the tool call. Note this could be an error.
    pub result: Result<CallToolResult, String>,
}

impl McpToolCallEndEvent {
    pub fn is_success(&self) -> bool {
        match &self.result {
            Ok(result) => !result.is_error.unwrap_or(false),
            Err(_) => false,
        }
    }
}

#[derive(Debug, Clone, Deserialize, Serialize, TS)]
pub struct WebSearchBeginEvent {
    pub call_id: String,
}

#[derive(Debug, Clone, Deserialize, Serialize, TS)]
pub struct WebSearchEndEvent {
    pub call_id: String,
    pub query: String,
}

/// Response payload for `Op::GetHistory` containing the current session's
/// in-memory transcript.
#[derive(Debug, Clone, Deserialize, Serialize, TS)]
pub struct ConversationPathResponseEvent {
    pub conversation_id: ConversationId,
    pub path: PathBuf,
}

#[derive(Debug, Clone, Deserialize, Serialize, TS)]
pub struct ResumedHistory {
    pub conversation_id: ConversationId,
    pub history: Vec<RolloutItem>,
    pub rollout_path: PathBuf,
}

#[derive(Debug, Clone, Deserialize, Serialize, TS)]
pub enum InitialHistory {
    New,
    Resumed(ResumedHistory),
    Forked(Vec<RolloutItem>),
}

impl InitialHistory {
    pub fn get_rollout_items(&self) -> Vec<RolloutItem> {
        match self {
            InitialHistory::New => Vec::new(),
            InitialHistory::Resumed(resumed) => resumed.history.clone(),
            InitialHistory::Forked(items) => items.clone(),
        }
    }

    pub fn get_event_msgs(&self) -> Option<Vec<EventMsg>> {
        match self {
            InitialHistory::New => None,
            InitialHistory::Resumed(resumed) => Some(
                resumed
                    .history
                    .iter()
                    .filter_map(|ri| match ri {
                        RolloutItem::EventMsg(ev) => Some(ev.clone()),
                        _ => None,
                    })
                    .collect(),
            ),
            InitialHistory::Forked(items) => Some(
                items
                    .iter()
                    .filter_map(|ri| match ri {
                        RolloutItem::EventMsg(ev) => Some(ev.clone()),
                        _ => None,
                    })
                    .collect(),
            ),
        }
    }
}

#[derive(Serialize, Deserialize, Copy, Clone, Debug, PartialEq, Eq, TS, Default)]
#[serde(rename_all = "lowercase")]
#[ts(rename_all = "lowercase")]
pub enum SessionSource {
    Cli,
    #[default]
    VSCode,
    Exec,
    Mcp,
    #[serde(other)]
    Unknown,
}

#[derive(Serialize, Deserialize, Clone, Debug, TS)]
pub struct SessionMeta {
    pub id: ConversationId,
    pub timestamp: String,
    pub cwd: PathBuf,
    pub originator: String,
    pub cli_version: String,
    pub instructions: Option<String>,
    #[serde(default)]
    pub source: SessionSource,
}

impl Default for SessionMeta {
    fn default() -> Self {
        SessionMeta {
            id: ConversationId::default(),
            timestamp: String::new(),
            cwd: PathBuf::new(),
            originator: String::new(),
            cli_version: String::new(),
            instructions: None,
            source: SessionSource::default(),
        }
    }
}

#[derive(Serialize, Deserialize, Debug, Clone, TS)]
pub struct SessionMetaLine {
    #[serde(flatten)]
    pub meta: SessionMeta,
    #[serde(skip_serializing_if = "Option::is_none")]
    pub git: Option<GitInfo>,
}

#[derive(Serialize, Deserialize, Debug, Clone, TS)]
#[serde(tag = "type", content = "payload", rename_all = "snake_case")]
pub enum RolloutItem {
    SessionMeta(SessionMetaLine),
    ResponseItem(ResponseItem),
    Compacted(CompactedItem),
    TurnContext(TurnContextItem),
    EventMsg(EventMsg),
}

#[derive(Serialize, Deserialize, Clone, Debug, TS)]
pub struct CompactedItem {
    pub message: String,
}

impl From<CompactedItem> for ResponseItem {
    fn from(value: CompactedItem) -> Self {
        ResponseItem::Message {
            id: None,
            role: "assistant".to_string(),
            content: vec![ContentItem::OutputText {
                text: value.message,
            }],
        }
    }
}

#[derive(Serialize, Deserialize, Clone, Debug, TS)]
pub struct TurnContextItem {
    pub cwd: PathBuf,
    pub approval_policy: AskForApproval,
    pub sandbox_policy: SandboxPolicy,
    pub model: String,
    #[serde(skip_serializing_if = "Option::is_none")]
    pub effort: Option<ReasoningEffortConfig>,
    pub summary: ReasoningSummaryConfig,
}

#[derive(Serialize, Deserialize, Clone)]
pub struct RolloutLine {
    pub timestamp: String,
    #[serde(flatten)]
    pub item: RolloutItem,
}

#[derive(Serialize, Deserialize, Clone, Debug, TS)]
pub struct GitInfo {
    /// Current commit hash (SHA)
    #[serde(skip_serializing_if = "Option::is_none")]
    pub commit_hash: Option<String>,
    /// Current branch name
    #[serde(skip_serializing_if = "Option::is_none")]
    pub branch: Option<String>,
    /// Repository URL (if available from remote)
    #[serde(skip_serializing_if = "Option::is_none")]
    pub repository_url: Option<String>,
}

/// Review request sent to the review session.
#[derive(Debug, Clone, Deserialize, Serialize, PartialEq, TS)]
pub struct ReviewRequest {
    pub prompt: String,
    pub user_facing_hint: String,
}

/// Structured review result produced by a child review session.
#[derive(Debug, Clone, Deserialize, Serialize, PartialEq, TS)]
pub struct ReviewOutputEvent {
    pub findings: Vec<ReviewFinding>,
    pub overall_correctness: String,
    pub overall_explanation: String,
    pub overall_confidence_score: f32,
}

impl Default for ReviewOutputEvent {
    fn default() -> Self {
        Self {
            findings: Vec::new(),
            overall_correctness: String::default(),
            overall_explanation: String::default(),
            overall_confidence_score: 0.0,
        }
    }
}

/// A single review finding describing an observed issue or recommendation.
#[derive(Debug, Clone, Deserialize, Serialize, PartialEq, TS)]
pub struct ReviewFinding {
    pub title: String,
    pub body: String,
    pub confidence_score: f32,
    pub priority: i32,
    pub code_location: ReviewCodeLocation,
}

/// Location of the code related to a review finding.
#[derive(Debug, Clone, Deserialize, Serialize, PartialEq, TS)]
pub struct ReviewCodeLocation {
    pub absolute_file_path: PathBuf,
    pub line_range: ReviewLineRange,
}

/// Inclusive line range in a file associated with the finding.
#[derive(Debug, Clone, Deserialize, Serialize, PartialEq, TS)]
pub struct ReviewLineRange {
    pub start: u32,
    pub end: u32,
}

#[derive(Debug, Clone, Deserialize, Serialize, TS)]
pub struct ExecCommandBeginEvent {
    /// Identifier so this can be paired with the ExecCommandEnd event.
    pub call_id: String,
    /// The command to be executed.
    pub command: Vec<String>,
    /// The command's working directory if not the default cwd for the agent.
    pub cwd: PathBuf,
    pub parsed_cmd: Vec<ParsedCommand>,
}

#[derive(Debug, Clone, Deserialize, Serialize, TS)]
pub struct ExecCommandEndEvent {
    /// Identifier for the ExecCommandBegin that finished.
    pub call_id: String,
    /// Captured stdout
    pub stdout: String,
    /// Captured stderr
    pub stderr: String,
    /// Captured aggregated output
    #[serde(default)]
    pub aggregated_output: String,
    /// The command's exit code.
    pub exit_code: i32,
    /// The duration of the command execution.
    #[ts(type = "string")]
    pub duration: Duration,
    /// Formatted output from the command, as seen by the model.
    pub formatted_output: String,
}

#[derive(Debug, Clone, Deserialize, Serialize, TS)]
pub struct ViewImageToolCallEvent {
    /// Identifier for the originating tool call.
    pub call_id: String,
    /// Local filesystem path provided to the tool.
    pub path: PathBuf,
}

#[derive(Debug, Clone, Deserialize, Serialize, PartialEq, TS)]
#[serde(rename_all = "snake_case")]
pub enum ExecOutputStream {
    Stdout,
    Stderr,
}

#[serde_as]
#[derive(Debug, Clone, Deserialize, Serialize, PartialEq, TS)]
pub struct ExecCommandOutputDeltaEvent {
    /// Identifier for the ExecCommandBegin that produced this chunk.
    pub call_id: String,
    /// Which stream produced this chunk.
    pub stream: ExecOutputStream,
    /// Raw bytes from the stream (may not be valid UTF-8).
    #[serde_as(as = "serde_with::base64::Base64")]
    #[ts(type = "string")]
    pub chunk: Vec<u8>,
}

#[derive(Debug, Clone, Deserialize, Serialize, TS)]
pub struct ExecApprovalRequestEvent {
    /// Identifier for the associated exec call, if available.
    pub call_id: String,
    /// The command to be executed.
    pub command: Vec<String>,
    /// The command's working directory.
    pub cwd: PathBuf,
    /// Optional human-readable reason for the approval (e.g. retry without sandbox).
    #[serde(skip_serializing_if = "Option::is_none")]
    pub reason: Option<String>,
}

#[derive(Debug, Clone, Deserialize, Serialize, TS)]
pub struct ApplyPatchApprovalRequestEvent {
    /// Responses API call id for the associated patch apply call, if available.
    pub call_id: String,
    pub changes: HashMap<PathBuf, FileChange>,
    /// Optional explanatory reason (e.g. request for extra write access).
    #[serde(skip_serializing_if = "Option::is_none")]
    pub reason: Option<String>,
    /// When set, the agent is asking the user to allow writes under this root for the remainder of the session.
    #[serde(skip_serializing_if = "Option::is_none")]
    pub grant_root: Option<PathBuf>,
}

#[derive(Debug, Clone, Deserialize, Serialize, TS)]
pub struct BackgroundEventEvent {
    pub message: String,
}

#[derive(Debug, Clone, Deserialize, Serialize, TS)]
pub struct StreamErrorEvent {
    pub message: String,
}

#[derive(Debug, Clone, Deserialize, Serialize, TS)]
pub struct PatchApplyBeginEvent {
    /// Identifier so this can be paired with the PatchApplyEnd event.
    pub call_id: String,
    /// If true, there was no ApplyPatchApprovalRequest for this patch.
    pub auto_approved: bool,
    /// The changes to be applied.
    pub changes: HashMap<PathBuf, FileChange>,
}

#[derive(Debug, Clone, Deserialize, Serialize, TS)]
pub struct PatchApplyEndEvent {
    /// Identifier for the PatchApplyBegin that finished.
    pub call_id: String,
    /// Captured stdout (summary printed by apply_patch).
    pub stdout: String,
    /// Captured stderr (parser errors, IO failures, etc.).
    pub stderr: String,
    /// Whether the patch was applied successfully.
    pub success: bool,
}

#[derive(Debug, Clone, Deserialize, Serialize, TS)]
pub struct TurnDiffEvent {
    pub unified_diff: String,
}

#[derive(Debug, Clone, Deserialize, Serialize, TS)]
pub struct GetHistoryEntryResponseEvent {
    pub offset: usize,
    pub log_id: u64,
    /// The entry at the requested offset, if available and parseable.
    #[serde(skip_serializing_if = "Option::is_none")]
    pub entry: Option<HistoryEntry>,
}

#[derive(Debug, Clone, Deserialize, Serialize, TS)]
pub struct McpListToolsResponseEvent {
    /// Fully qualified tool name -> tool definition.
    pub tools: std::collections::HashMap<String, McpTool>,
}

/// Response payload for `Op::ListCustomPrompts`.
#[derive(Debug, Clone, Deserialize, Serialize, TS)]
pub struct ListCustomPromptsResponseEvent {
    pub custom_prompts: Vec<CustomPrompt>,
}

#[derive(Debug, Default, Clone, Deserialize, Serialize, TS)]
pub struct SessionConfiguredEvent {
    /// Name left as session_id instead of conversation_id for backwards compatibility.
    pub session_id: ConversationId,

    /// Tell the client what model is being queried.
    pub model: String,

    /// The effort the model is putting into reasoning about the user's request.
    #[serde(skip_serializing_if = "Option::is_none")]
    pub reasoning_effort: Option<ReasoningEffortConfig>,

    /// Identifier of the history log file (inode on Unix, 0 otherwise).
    pub history_log_id: u64,

    /// Current number of entries in the history log.
    pub history_entry_count: usize,

    /// Optional initial messages (as events) for resumed sessions.
    /// When present, UIs can use these to seed the history.
    #[serde(skip_serializing_if = "Option::is_none")]
    pub initial_messages: Option<Vec<EventMsg>>,

    pub rollout_path: PathBuf,
}

/// User's decision in response to an ExecApprovalRequest.
#[derive(Debug, Default, Clone, Copy, Deserialize, Serialize, PartialEq, Eq, Display, TS)]
#[serde(rename_all = "snake_case")]
pub enum ReviewDecision {
    /// User has approved this command and the agent should execute it.
    Approved,

    /// User has approved this command and wants to automatically approve any
    /// future identical instances (`command` and `cwd` match exactly) for the
    /// remainder of the session.
    ApprovedForSession,

    /// User has denied this command and the agent should not execute it, but
    /// it should continue the session and try something else.
    #[default]
    Denied,

    /// User has denied this command and the agent should not do anything until
    /// the user's next command.
    Abort,
}

#[derive(Debug, Clone, Deserialize, Serialize, PartialEq, TS)]
#[serde(rename_all = "snake_case")]
pub enum FileChange {
    Add {
        content: String,
    },
    Delete {
        content: String,
    },
    Update {
        unified_diff: String,
        move_path: Option<PathBuf>,
    },
}

#[derive(Debug, Clone, Deserialize, Serialize, TS)]
pub struct Chunk {
    /// 1-based line index of the first line in the original file
    pub orig_index: u32,
    pub deleted_lines: Vec<String>,
    pub inserted_lines: Vec<String>,
}

#[derive(Debug, Clone, Deserialize, Serialize, TS)]
pub struct TurnAbortedEvent {
    pub reason: TurnAbortReason,
}

#[derive(Debug, Clone, Deserialize, Serialize, PartialEq, TS)]
#[serde(rename_all = "snake_case")]
pub enum TurnAbortReason {
    Interrupted,
    Replaced,
    ReviewEnded,
}

#[cfg(test)]
mod tests {
    use super::*;
    use anyhow::Result;
    use serde_json::json;
    use tempfile::NamedTempFile;

    /// Serialize Event to verify that its JSON representation has the expected
    /// amount of nesting.
    #[test]
    fn serialize_event() -> Result<()> {
        let conversation_id = ConversationId::from_string("67e55044-10b1-426f-9247-bb680e5fe0c8")?;
        let rollout_file = NamedTempFile::new()?;
        let event = Event {
            id: "1234".to_string(),
            msg: EventMsg::SessionConfigured(SessionConfiguredEvent {
                session_id: conversation_id,
                model: "codex-mini-latest".to_string(),
                reasoning_effort: Some(ReasoningEffortConfig::default()),
                history_log_id: 0,
                history_entry_count: 0,
                initial_messages: None,
                rollout_path: rollout_file.path().to_path_buf(),
            }),
        };

        let expected = json!({
            "id": "1234",
            "msg": {
                "type": "session_configured",
                "session_id": "67e55044-10b1-426f-9247-bb680e5fe0c8",
                "model": "codex-mini-latest",
                "reasoning_effort": "medium",
                "history_log_id": 0,
                "history_entry_count": 0,
                "rollout_path": format!("{}", rollout_file.path().display()),
            }
        });
        assert_eq!(expected, serde_json::to_value(&event)?);
        Ok(())
    }

    #[test]
    fn vec_u8_as_base64_serialization_and_deserialization() -> Result<()> {
        let event = ExecCommandOutputDeltaEvent {
            call_id: "call21".to_string(),
            stream: ExecOutputStream::Stdout,
            chunk: vec![1, 2, 3, 4, 5],
        };
        let serialized = serde_json::to_string(&event)?;
        assert_eq!(
            r#"{"call_id":"call21","stream":"stdout","chunk":"AQIDBAU="}"#,
            serialized,
        );

        let deserialized: ExecCommandOutputDeltaEvent = serde_json::from_str(&serialized)?;
        assert_eq!(deserialized, event);
        Ok(())
    }
}<|MERGE_RESOLUTION|>--- conflicted
+++ resolved
@@ -3,30 +3,6 @@
 //! Uses a SQ (Submission Queue) / EQ (Event Queue) pattern to asynchronously communicate
 //! between user and agent.
 
-<<<<<<< HEAD
-use std::{
-    collections::HashMap,
-    fmt,
-    path::{Path, PathBuf},
-    str::FromStr,
-    time::Duration,
-};
-
-use crate::{
-    config_types::{
-        ReasoningEffort as ReasoningEffortConfig, ReasoningSummary as ReasoningSummaryConfig,
-    },
-    custom_prompts::CustomPrompt,
-    mcp_protocol::ConversationId,
-    message_history::HistoryEntry,
-    models::{ContentItem, ResponseItem},
-    num_format::format_with_separators,
-    parse_command::ParsedCommand,
-    plan_tool::UpdatePlanArgs,
-};
-use mcp_types::{CallToolResult, Tool as McpTool};
-use serde::{Deserialize, Serialize};
-=======
 use std::collections::HashMap;
 use std::fmt;
 use std::path::Path;
@@ -48,7 +24,6 @@
 use mcp_types::Tool as McpTool;
 use serde::Deserialize;
 use serde::Serialize;
->>>>>>> a95605a8
 use serde_json::Value;
 use serde_with::serde_as;
 use strum_macros::Display;
