//! Readiness flag with token-based authorization and async waiting (Tokio).

use std::{
    collections::HashSet,
    sync::atomic::{AtomicBool, AtomicI32, Ordering},
    time::Duration,
};

use tokio::{
    sync::{Mutex, watch},
    time,
};

/// Opaque subscription token returned by `subscribe()`.
#[derive(Clone, Copy, PartialEq, Eq, Hash, Debug)]
pub struct Token(i32);

const LOCK_TIMEOUT: Duration = Duration::from_millis(1000);

#[async_trait::async_trait]
pub trait Readiness: Send + Sync + 'static {
    /// Returns true if the flag is currently marked ready. At least one token needs to be marked
    /// as ready before.
    /// `true` is not reversible.
    fn is_ready(&self) -> bool;

    /// Subscribe to readiness and receive an authorization token.
    ///
    /// If the flag is already ready, returns `FlagAlreadyReady`.
    async fn subscribe(&self) -> Result<Token, errors::ReadinessError>;

    /// Attempt to mark the flag ready, validated by the provided token.
    ///
    /// Returns `true` iff:
    /// - `token` is currently subscribed, and
    /// - the flag was not already ready.
    async fn mark_ready(&self, token: Token) -> Result<bool, errors::ReadinessError>;

    /// Asynchronously wait until the flag becomes ready.
    async fn wait_ready(&self);
}

pub struct ReadinessFlag {
    /// Atomic for cheap reads.
    ready: AtomicBool,
    /// Used to generate the next i32 token.
    next_id: AtomicI32,
    /// Set of active subscriptions.
    tokens: Mutex<HashSet<Token>>,
    /// Broadcasts readiness to async waiters.
    tx: watch::Sender<bool>,
}

impl ReadinessFlag {
    /// Create a new, not-yet-ready flag.
    pub fn new() -> Self {
        let (tx, _rx) = watch::channel(false);
        Self {
            ready: AtomicBool::new(false),
            next_id: AtomicI32::new(1), // Reserve 0.
            tokens: Mutex::new(HashSet::new()),
            tx,
        }
    }

    async fn with_tokens<R>(
        &self,
        f: impl FnOnce(&mut HashSet<Token>) -> R,
    ) -> Result<R, errors::ReadinessError> {
        let mut guard = time::timeout(LOCK_TIMEOUT, self.tokens.lock())
            .await
            .map_err(|_| errors::ReadinessError::TokenLockFailed)?;
        Ok(f(&mut guard))
    }
}

impl Default for ReadinessFlag {
    fn default() -> Self {
        Self::new()
    }
}

#[async_trait::async_trait]
impl Readiness for ReadinessFlag {
    fn is_ready(&self) -> bool {
        self.ready.load(Ordering::Acquire)
    }

    async fn subscribe(&self) -> Result<Token, errors::ReadinessError> {
        if self.is_ready() {
            return Err(errors::ReadinessError::FlagAlreadyReady);
        }

        // Generate a token; ensure it's not 0.
        let token = Token(self.next_id.fetch_add(1, Ordering::Relaxed));

        // Recheck readiness while holding the lock so mark_ready can't flip the flag between the
        // check above and inserting the token.
        let inserted = self
            .with_tokens(|tokens| {
                if self.is_ready() {
                    return false;
                }
                tokens.insert(token);
                true
            })
            .await?;

        if !inserted {
            return Err(errors::ReadinessError::FlagAlreadyReady);
        }

        Ok(token)
    }

    async fn mark_ready(&self, token: Token) -> Result<bool, errors::ReadinessError> {
        if self.is_ready() {
            return Ok(false);
        }
        if token.0 == 0 {
            return Ok(false); // Never authorize.
        }

        let marked = self
            .with_tokens(|set| {
                if !set.remove(&token) {
                    return false; // invalid or already used
                }
                self.ready.store(true, Ordering::Release);
                set.clear(); // no further tokens needed once ready
                true
            })
            .await?;
        if !marked {
            return Ok(false);
        }
        // Best-effort broadcast; ignore error if there are no receivers.
        let _ = self.tx.send(true);
        Ok(true)
    }

    async fn wait_ready(&self) {
        if self.is_ready() {
            return;
        }
        let mut rx = self.tx.subscribe();
        // Fast-path check before awaiting.
        if *rx.borrow() {
            return;
        }
        // Await changes until true is observed.
        while rx.changed().await.is_ok() {
            if *rx.borrow() {
                break;
            }
        }
    }
}

mod errors {
    use thiserror::Error;

    #[derive(Debug, Error)]
    pub enum ReadinessError {
        #[error("Failed to acquire readiness token lock")]
        TokenLockFailed,
        #[error("Flag is already ready. Impossible to subscribe")]
        FlagAlreadyReady,
    }
}

#[cfg(test)]
mod tests {
    use std::sync::Arc;

<<<<<<< HEAD
    use super::{Readiness, ReadinessFlag, Token, errors::ReadinessError};
=======
    use super::Readiness;
    use super::ReadinessFlag;
    use super::Token;
    use super::errors::ReadinessError;
    use assert_matches::assert_matches;
>>>>>>> a43ae86b

    #[tokio::test]
    async fn subscribe_and_mark_ready_roundtrip() -> Result<(), ReadinessError> {
        let flag = ReadinessFlag::new();
        let token = flag.subscribe().await?;

        assert!(flag.mark_ready(token).await?);
        assert!(flag.is_ready());
        Ok(())
    }

    #[tokio::test]
    async fn subscribe_after_ready_returns_none() -> Result<(), ReadinessError> {
        let flag = ReadinessFlag::new();
        let token = flag.subscribe().await?;
        assert!(flag.mark_ready(token).await?);

        assert!(flag.subscribe().await.is_err());
        Ok(())
    }

    #[tokio::test]
    async fn mark_ready_rejects_unknown_token() -> Result<(), ReadinessError> {
        let flag = ReadinessFlag::new();
        assert!(!flag.mark_ready(Token(42)).await?);
        assert!(!flag.is_ready());
        Ok(())
    }

    #[tokio::test]
    async fn wait_ready_unblocks_after_mark_ready() -> Result<(), ReadinessError> {
        let flag = Arc::new(ReadinessFlag::new());
        let token = flag.subscribe().await?;

        let waiter = {
            let flag = Arc::clone(&flag);
            tokio::spawn(async move {
                flag.wait_ready().await;
            })
        };

        assert!(flag.mark_ready(token).await?);
        waiter.await.expect("waiting task should not panic");
        Ok(())
    }

    #[tokio::test]
    async fn mark_ready_twice_uses_single_token() -> Result<(), ReadinessError> {
        let flag = ReadinessFlag::new();
        let token = flag.subscribe().await?;

        assert!(flag.mark_ready(token).await?);
        assert!(!flag.mark_ready(token).await?);
        Ok(())
    }

    #[tokio::test]
    async fn subscribe_returns_error_when_lock_is_held() {
        let flag = ReadinessFlag::new();
        let _guard = flag
            .tokens
            .try_lock()
            .expect("initial lock acquisition should succeed");

        let err = flag
            .subscribe()
            .await
            .expect_err("contended subscribe should report a lock failure");
        assert_matches!(err, ReadinessError::TokenLockFailed);
    }
}<|MERGE_RESOLUTION|>--- conflicted
+++ resolved
@@ -173,15 +173,11 @@
 mod tests {
     use std::sync::Arc;
 
-<<<<<<< HEAD
-    use super::{Readiness, ReadinessFlag, Token, errors::ReadinessError};
-=======
     use super::Readiness;
     use super::ReadinessFlag;
     use super::Token;
     use super::errors::ReadinessError;
     use assert_matches::assert_matches;
->>>>>>> a43ae86b
 
     #[tokio::test]
     async fn subscribe_and_mark_ready_roundtrip() -> Result<(), ReadinessError> {
